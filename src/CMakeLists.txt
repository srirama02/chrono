#=============================================================================
#
# CMake configuration file for all Chrono libraries, demos, and tests.
#
#=============================================================================

#-----------------------------------------------------------------------------
# Optionally enable building the various programs
#-----------------------------------------------------------------------------

option(BUILD_DEMOS "Build demo programs" ON)
option(BUILD_BENCHMARKING "Build benchmark tests" OFF)

#-----------------------------------------------------------------------------
# Search prefixes specified by <PackageName>_ROOT
#-----------------------------------------------------------------------------
if (POLICY CMP0074)
  cmake_policy(SET CMP0074 NEW)
endif()

#-----------------------------------------------------------------------------
# Collect compiler flags required to build the Chrono libraries
#-----------------------------------------------------------------------------

set(CH_C_FLAGS "${CMAKE_C_FLAGS}")
set(CH_CXX_FLAGS "${CMAKE_CXX_FLAGS}")

#-----------------------------------------------------------------------------
# Enable C++11 support.  Check for C++14 support
#-----------------------------------------------------------------------------

# Allow user to enforce strict C++11 standard
option(CH_ENFORCE_CXX11 "Enforce strict C++11 standard" OFF)


if (CH_ENFORCE_CXX11)
	#  set(CH_CXX_FLAGS "${CH_CXX_FLAGS} ${CMAKE_CXX11_STANDARD_COMPILE_OPTION}")
	set(CMAKE_CXX_STANDARD 11)
else()
	#  set(CH_CXX_FLAGS "${CH_CXX_FLAGS} ${CMAKE_CXX14_STANDARD_COMPILE_OPTION}")
	set(CMAKE_CXX_STANDARD 14)
endif()

# This is a hack -- look for a more robust solution
set(CH_CXX14 FALSE)

if(CMAKE_CXX_COMPILER_ID MATCHES "GNU")
  message(STATUS "GCC version:  ${CMAKE_CXX_COMPILER_VERSION}")
  if(NOT CH_ENFORCE_CXX11 AND CMAKE_CXX_COMPILER_VERSION VERSION_GREATER 4.9.9)
    set(CH_CXX14 TRUE)
  endif()
elseif(CMAKE_CXX_COMPILER_ID MATCHES "Clang")
  message(STATUS "Clang version:  ${CMAKE_CXX_COMPILER_VERSION}")
  if(NOT CH_ENFORCE_Cxx11 AND CMAKE_CXX_COMPILER_VERSION VERSION_GREATER_EQUAL 3.4)
    set(CH_CXX14 TRUE)
  endif()
elseif(CMAKE_CXX_COMPILER_ID MATCHES "MSVC")
  message(STATUS "Visual Studio version:  ${MSVC_VERSION}")
  if(NOT CH_ENFORCE_CXX11 AND MSVC_VERSION GREATER 1800)
    set(CH_CXX14 TRUE)
  endif()
endif()
message(STATUS "Compiler supports C++14:  ${CH_CXX14}")

# CMake's standard support flags behave strangely with PGI compilers, don't trust them
if (CMAKE_CXX_COMPILER_ID MATCHES "PGI")
  set(CH_CXX_FLAGS "")
  message(STATUS "PGI version: ${CMAKE_CXX_COMPILER_VERSION}")
  if(NOT CH_ENFORCE_CXX11 AND CMAKE_CXX_COMPILER_VERSION VERSION_GREATER_EQUAL 17.4)
    message(STATUS "CMAKE_CXX14_STANDARD_COMPILE_OPTION can't be trusted for PGI, manually adding C++14 support")
    set(CH_CXX14 TRUE)
    set(CH_CXX_FLAGS "-std=c++14")
  endif()
endif()

#-----------------------------------------------------------------------------
# Threads and OpenMP support
#-----------------------------------------------------------------------------

message(STATUS "Searching for Threads...")
set(THREADS_PREFER_PTHREAD_FLAG TRUE)
find_package(Threads)

message(STATUS "  Thread library:      ${CMAKE_THREAD_LIBS_INIT}")
message(STATUS "  Using Win32 threads? ${CMAKE_USE_WIN32_THREADS_INIT}")
message(STATUS "  Using pthreads?      ${CMAKE_USE_PTHREADS_INIT}")

set(CMAKE_CXX_FLAGS "${CMAKE_CXX_FLAGS} ${CMAKE_THREAD_LIBS_INIT}")
set(CMAKE_C_FLAGS "${CMAKE_C_FLAGS} ${CMAKE_THREAD_LIBS_INIT}")
set(CH_CXX_FLAGS "${CH_CXX_FLAGS} ${CMAKE_THREAD_LIBS_INIT}")
set(CH_C_FLAGS "${CH_C_FLAGS} ${CMAKE_THREAD_LIBS_INIT}")

# We always look for OpenMP (which is required for the PARALLEL module).
# However, we allow the user to optionally disable OpenMP support in the
# main ChronoEngine library, regardless on whether or not OpenMP is found.

message(STATUS "Searching for OpenMP...")
find_package("OpenMP")

# Determine OpenMP version. Prepare substitution variables that can be used in
# generating configuration header files.

if(OPENMP_FOUND)
  include(CheckOpenMPVersion)
  message(STATUS "  OpenMP version:   ${OMP_VERSION}")
  set(CHRONO_OMP_FOUND "#define CHRONO_OMP_FOUND")
  set(CHRONO_OMP_VERSION "#define CHRONO_OMP_VERSION \"${OMP_VERSION}\"")
  if(OMP_20)
    set(CHRONO_OMP_20 "#define CHRONO_OMP_20")
  else()
    set(CHRONO_OMP_20 "")
  endif()
  if(OMP_30)
    set(CHRONO_OMP_30 "#define CHRONO_OMP_30")
  else()
    set(CHRONO_OMP_30 "")
  endif()
  if(OMP_40)
    set(CHRONO_OMP_40 "#define CHRONO_OMP_40")
  else()
    set(CHRONO_OMP_40 "")
  endif()
else()
  message(STATUS "  OpenMP not found")
endif()

# Provide an option (dependent on OPENMP_FOUND) for the user to disable OpenMP
# support in the Chrono libraries (note that some modules may override this).

cmake_dependent_option(ENABLE_OPENMP "Enable OpenMP support in Chrono::Engine" ON
                       "OPENMP_FOUND" OFF)

set(OPENMP_INCLUDE_DIR "")
set(OPENMP_LIBRARIES "")
if(ENABLE_OPENMP)
  message(STATUS "  OpenMP CXX flags: ${OpenMP_CXX_FLAGS}")
  message(STATUS "  OpenMP C flags:   ${OpenMP_C_FLAGS}")
  message(STATUS "  OpenMP includes:  ${OpenMP_CXX_INCLUDE_DIRS}")
  message(STATUS "  OpenMP library:   ${OpenMP_CXX_LIBRARY}")
  message(STATUS "  OpenMP libraries: ${OpenMP_CXX_LIBRARIES}")
  set(CMAKE_CXX_FLAGS "${CMAKE_CXX_FLAGS} ${OpenMP_CXX_FLAGS}")
  set(CMAKE_C_FLAGS "${CMAKE_C_FLAGS} ${OpenMP_C_FLAGS}")
  set(CH_CXX_FLAGS "${CH_CXX_FLAGS} ${OpenMP_CXX_FLAGS}")
  set(CH_C_FLAGS "${CH_C_FLAGS} ${OpenMP_C_FLAGS}")
  set(OPENMP_INCLUDE_DIR "${OpenMP_CXX_INCLUDE_DIRS}")
  set(OPENMP_LIBRARIES "${OpenMP_CXX_LIBRARIES}")
else()
	# As an alternative, if TBB is located the Multicore module will use it for all thrust calls
	find_package("TBB")
	cmake_dependent_option(ENABLE_TBB "Enable TBB support in Chrono::Engine" ON "TBB_FOUND" OFF)
endif()

#-----------------------------------------------------------------------------
# SSE / AVX / FMA / NEON support
#-----------------------------------------------------------------------------

option(USE_SIMD "Enable use of SIMD if supported (SSE, AVX, NEON)" ON)

if(USE_SIMD)

   # Figure out SIMD level support
   message(STATUS "Searching for SSE...")
   find_package(SSE)
   
   # Set substitution variables for configuration file
   if(SSE_FOUND)
     set(CHRONO_HAS_SSE "#define CHRONO_HAS_SSE")
     set(CHRONO_SSE_LEVEL "#define CHRONO_SSE_LEVEL \"${SSE_VERSION}\"")
     if(DETECTED_SSE_10)
       set(CHRONO_SSE_1_0 "#define CHRONO_SSE_1_0")
     endif()
     if(DETECTED_SSE_20)
       set(CHRONO_SSE_2_0 "#define CHRONO_SSE_2_0")
     endif()
     if(DETECTED_SSE_30)
       set(CHRONO_SSE_3_0 "#define CHRONO_SSE_3_0")
     endif()
     if(DETECTED_SSE_41)
       set(CHRONO_SSE_4_1 "#define CHRONO_SSE_4_1")
     endif()
     if(DETECTED_SSE_42)
       set(CHRONO_SSE_4_2 "#define CHRONO_SSE_4_2")
     endif()
   endif()
   
   # Figure out AVX level support
   message(STATUS "Searching for AVX...")
   find_package(AVX)
   
   # Set substitution variables for configuration file
   if(AVX_FOUND)
     set(CHRONO_HAS_AVX "#define CHRONO_HAS_AVX")
     set(CHRONO_AVX_LEVEL "#define CHRONO_AVX_LEVEL \"${AVX_VERSION}\"")
     if(DETECTED_AVX_10)
       set(CHRONO_AVX_1_0 "#define CHRONO_AVX_1_0")
     endif()
     if(DETECTED_AVX_20)
       set(CHRONO_AVX_2_0 "#define CHRONO_AVX_2_0")
     endif()
   endif()

   # Figure out FMA level support
   message(STATUS "Searching for FMA...")
   find_package(FMA)
   
   # Set substitution variables for configuration file
   if(FMA_FOUND)
     set(CHRONO_HAS_FMA "#define CHRONO_HAS_FMA")
   endif()
   
   # Add SSE, AVX, and FMA flags to Chrono compiler flags
   # Note that these flags are already added to CMake compiler flags
   set(CH_CXX_FLAGS "${CH_CXX_FLAGS} ${SSE_FLAGS} ${AVX_FLAGS} ${FMA_FLAGS}")
   set(CH_C_FLAGS "${CH_C_FLAGS} ${SSE_FLAGS} ${AVX_FLAGS} ${FMA_FLAGS}")
   
   # Check if the system has NEON support
   message(STATUS "Searching for NEON...")
   find_package(NEON)
   
   # Set substitution variables for configuration file.
   if (NEON_FOUND)
     set (CHRONO_HAS_NEON "#define CHRONO_HAS_NEON")
   endif()

   # Add NEON flags to Chrono compiler flags
   # Note that these flags are already added to CMake compiler flags
   set(CH_CXX_FLAGS "${CH_CXX_FLAGS} ${NEON_FLAGS}")
   set(CH_C_FLAGS "${CH_C_FLAGS} ${NEON_FLAGS}")

else()

   message(STATUS "SIMD support disabled")

endif() 

message(STATUS "C++ compiler flags: ${CH_CXX_FLAGS}")
message(STATUS "C compile flags:    ${CH_C_FLAGS}")


#-----------------------------------------------------------------------------
# Eigen library
#-----------------------------------------------------------------------------

message(STATUS "Searching for Eigen3...")
find_package(Eigen3 3.3.0)
if(EIGEN3_FOUND)
  message(STATUS "  Eigen3 version: ${EIGEN3_VERSION}")
  message(STATUS "  Eigen3 include directory: ${EIGEN3_INCLUDE_DIR}")
else()
  mark_as_advanced(CLEAR EIGEN3_INCLUDE_DIR)
  mark_as_advanced(FORCE Eigen3_DIR)
  message(FATAL_ERROR "  Eigen3 not found. Specify EIGEN3_INCLUDE_DIR")
endif()

# Fix for VS 2017 15.8 and newer to handle alignment specification with Eigen.
if(${CMAKE_SYSTEM_NAME} MATCHES "Windows")
	if(MSVC AND ${MSVC_VERSION} GREATER_EQUAL 1915)
	  add_definitions( "-D_ENABLE_EXTENDED_ALIGNED_STORAGE" )
	endif()
endif()

cmake_dependent_option(USE_EIGEN_OPENMP "Compile Chrono with OpenMP support in Eigen" ON "ENABLE_OPENMP" OFF)

if (NOT USE_EIGEN_OPENMP)
  set(CH_CXX_FLAGS "${CH_CXX_FLAGS} -DEIGEN_DONT_PARALLELIZE")
  set(CH_C_FLAGS "${CH_C_FLAGS} -DEIGEN_DONT_PARALLELIZE")
endif()

#-----------------------------------------------------------------------------
# MPI support
#-----------------------------------------------------------------------------

message(STATUS "Searching for MPI...")
find_package(MPI)
message(STATUS "  MPI (C++) found: ${MPI_CXX_FOUND}")
if(MPI_CXX_FOUND)
  message(STATUS "  MPI compiler:      ${MPI_CXX_COMPILER}")
  message(STATUS "  MPI compile flags: ${MPI_CXX_COMPILE_FLAGS}")
  message(STATUS "  MPI include path:  ${MPI_CXX_INCLUDE_PATH}")
  message(STATUS "  MPI link flags:    ${MPI_CXX_LINK_FLAGS}")
  message(STATUS "  MPI libraries:     ${MPI_CXX_LIBRARIES}")
  message(STATUS "")
  message(STATUS "  MPIEXEC:               ${MPIEXEC}")
  message(STATUS "  MPIEXEC_NUMPROC_FLAG:  ${MPIEXEC_NUMPROC_FLAG}")
  message(STATUS "  MPIEXEC_PREFLAGS:      ${MPIEXEC_PREFLAGS}")
  message(STATUS "  MPIEXEC_POSTFLAGS:     ${MPIEXEC_POSTFLAGS}")
endif()

#-----------------------------------------------------------------------------
# CUDA support
#-----------------------------------------------------------------------------

message(STATUS "Searching for CUDA...")

find_package(CUDA QUIET)

if(CUDA_FOUND)
  message(STATUS "  CUDA version:          ${CUDA_VERSION_STRING}")
  message(STATUS "  CUDA toolkit root dir: ${CUDA_TOOLKIT_ROOT_DIR}")
  mark_as_advanced(FORCE CUDA_TOOLKIT_ROOT_DIR)
else()
  message(STATUS "  CUDA not found (consider manually setting CUDA_TOOLKIT_ROOT_DIR)")
  mark_as_advanced(CLEAR CUDA_TOOLKIT_ROOT_DIR)
  mark_as_advanced(FORCE CUDA_USE_STATIC_CUDA_RUNTIME)
endif()

mark_as_advanced(FORCE
    CUDA_BUILD_CUBIN
    CUDA_BUILD_EMULATION
    CUDA_SEPARABLE_COMPILATION
    CUDA_SDK_ROOT_DIR
    CUDA_HOST_COMPILER
    CUDA_rt_LIBRARY)

# Identify the CUDA architecture
if(CUDA_FOUND)

  mark_as_advanced(FORCE CUDA_USE_STATIC_CUDA_RUNTIME)

  set(CUDA_SEPARABLE_COMPILATION OFF)

  if(${CMAKE_SYSTEM_NAME} MATCHES "Windows")
    set(CUDA_SEPARABLE_COMPILATION OFF)
  elseif(${CMAKE_SYSTEM_NAME} MATCHES "Linux")
    set(CUDA_PROPAGATE_HOST_FLAGS OFF)
    if(${CH_CXX14})
      		set(CUDA_NVCC_FLAGS "${CUDA_NVCC_FLAGS} -std c++14")
      		set(CUDA_NVCC_FLAGS "${CUDA_NVCC_FLAGS} -Xcompiler -std=c++14")
    else()
      		set(CUDA_NVCC_FLAGS "${CUDA_NVCC_FLAGS} -std c++11")
      		set(CUDA_NVCC_FLAGS "${CUDA_NVCC_FLAGS} -Xcompiler -std=c++11")
    endif()
    set(CUDA_NVCC_FLAGS ${CUDA_NVCC_FLAGS}; --compiler-options -fPIC)
  elseif(${CMAKE_SYSTEM_NAME} MATCHES "Darwin")
    set(CUDA_NVCC_FLAGS ${CUDA_NVCC_FLAGS}; --compiler-options -fPIC)
  endif()

  include(${CMAKE_SOURCE_DIR}/cmake/FindCudaArch.cmake)
  SELECT_NVCC_ARCH_FLAGS(NVCC_FLAGS_EXTRA)
  list(APPEND CUDA_NVCC_FLAGS ${NVCC_FLAGS_EXTRA})

  message(STATUS "  CUDA compile flags:   ${CUDA_NVCC_FLAGS}")

endif()

#-----------------------------------------------------------------------------
# Thrust library
#-----------------------------------------------------------------------------

message(STATUS "Searching for Thrust...")

if (${CMAKE_SYSTEM_NAME} MATCHES "FreeBSD")
  find_path(THRUST_INCLUDE_DIR NAMES thrust/version.h PATHS "/usr/local" "/usr/local/include")
  if (THRUST_INCLUDE_DIR)
    set(${THRUST_FOUND} TRUE)
  else()
    message("THRUST_INCLUDE_DIR is not set, but it is required.")
    set(${THRUST_FOUND} FALSE)
  endif()
else()
  find_package(Thrust)
endif()

if(THRUST_FOUND)
  message(STATUS "  Thrust version:     ${THRUST_VERSION}")
  message(STATUS "  Thrust include dir: ${THRUST_INCLUDE_DIR}")
  mark_as_advanced(FORCE THRUST_INCLUDE_DIR)
else()
  message(STATUS "  Thrust not found (consider manually setting THRUST_INCLUDE_DIR)")
  set(THRUST_INCLUDE_DIR "")
  mark_as_advanced(CLEAR THRUST_INCLUDE_DIR)
endif()


#-----------------------------------------------------------------------------
# Miscellaneous compiler flags
#-----------------------------------------------------------------------------

if(${CMAKE_SYSTEM_NAME} MATCHES "Windows")
    if(MSVC)
        add_definitions( "-D_CRT_SECURE_NO_DEPRECATE" )  # avoids deprecation warnings
        add_definitions( "-D_SCL_SECURE_NO_DEPRECATE" )  # avoids deprecation warnings
        add_definitions( "-DNOMINMAX" ) # do not use MSVC's min/max macros
        add_definitions( "-MP" ) # perform parallel builds

        set(CH_CXX_FLAGS "${CH_CXX_FLAGS} /Zc:__cplusplus")
    endif(MSVC)

    if(MINGW OR CMAKE_COMPILER_IS_GNUCC OR CMAKE_COMPILER_IS_GNUCXX)
        set(CH_CXX_FLAGS "${CH_CXX_FLAGS} -D_MINGW -D_WINDOWS")
        set(CH_C_FLAGS "${CH_C_FLAGS} -D_MINGW -D_WINDOWS")
        set(CH_LINKERFLAG_EXE "-Wl,--enable-runtime-pseudo-reloc")
        set(CH_LINKERFLAG_SHARED "-Wl,--export-all-symbols -Wl,--enable-auto-import -Wl,--enable-runtime-pseudo-reloc")

        if(CMAKE_SIZEOF_VOID_P MATCHES 8)
            set(CH_CXX_FLAGS "${CH_CXX_FLAGS} -m64")
            set(CH_C_FLAGS "${CH_C_FLAGS} -m64")
        endif()
    endif()
endif()


# Compiler warning level and disbaled warnings

if(CMAKE_CXX_COMPILER_ID MATCHES "Clang")
    message(STATUS "[Clang] Warning level set to default")
    #add_compile_options(-Wall)
    add_compile_options(-Wno-unknown-warning-option)
    add_compile_options(-Wno-reorder-ctor)
    add_compile_options(-Wno-pragma-pack)
    add_compile_options(-Wno-unused-local-typedef)
    add_compile_options(-Wno-unused-function)
    add_compile_options(-Wno-unused-parameter)
elseif(MSVC)
    message(STATUS "[MSVC] Warning level set to /W4")
    add_compile_options(/W4)
    add_compile_options(/wd4100)   # unreferenced formal parameter
    add_compile_options(/wd4127)   # conditional expression is constant
    add_compile_options(/wd4201)   # nameless struct/union
    add_compile_options(/wd4244)   # conversion; possible loss of data
    add_compile_options(/wd4251)   # class needs to have dll-interface
    add_compile_options(/wd4324)   # structure padded due to alignment specifier
    add_compile_options(/wd4505)   # unreferenced local function
    add_compile_options(/wd4458)   # declaration hides class member
    add_compile_options(/wd4515)   # namespace uses itself
else()
    message(STATUS "Warning level set to -Wall")
    add_compile_options(-Wall)
    add_compile_options(-Wno-sign-compare)
    add_compile_options(-Wno-reorder)
    add_compile_options(-Wno-unused-function)
endif()

#-----------------------------------------------------------------------------
# HDF5 support (optional)
#-----------------------------------------------------------------------------

option(ENABLE_HDF5 "Enable HDF5 support" OFF)

if(ENABLE_HDF5)

    message(STATUS "Searching for HDF5...")

    # First look for a FindHDF5.cmake module
    # If found, this will define the following relevant variables:
    #    HDF5_INCLUDE_DIRS
    #    HDF5_C_LIBRARIES
    #    HDF5_CXX_LIBRARIES
    find_package(HDF5 COMPONENTS CXX)

    if(NOT HDF5_FOUND)
        # Look for a package configuration file
        # LIB_TYPE can be one of STATIC or SHARED.
        set(LIB_TYPE SHARED) # STATIC or SHARED
        string(TOLOWER ${LIB_TYPE} SEARCH_TYPE)
        find_package(HDF5 NAMES hdf5 COMPONENTS CXX ${SEARCH_TYPE})

        if (HDF5_FOUND)
            set(HDF5_INCLUDE_DIRS ${HDF5_INCLUDE_DIR})
            set(HDF5_C_LIBRARIES ${HDF5_C_${LIB_TYPE}_LIBRARY})
            set(HDF5_CXX_LIBRARIES ${HDF5_CXX_${LIB_TYPE}_LIBRARY)
        endif()
    endif()

    if (HDF5_FOUND)
        message(STATUS "  HDF5 found         (HDF5_FOUND)         ${HDF5_FOUND}")
        message(STATUS "  HDF5 include dirs  (HDF5_INCLUDE_DIR)   ${HDF5_INCLUDE_DIRS}")
        message(STATUS "  HDF5 C libraries   (HDF5_C_LIBRARIES)   ${HDF5_C_LIBRARIES}")
        message(STATUS "  HDF5 C++ libraries (HDF5_CXX_LIBRARIES) ${HDF5_CXX_LIBRARIES}")

        # If using shared libraries on Windows, MUST define H5_BUILT_AS_DYNAMIC_LIB to have
        # the symbols imported from the DLL.  Note also that the path to the HDF5 DLLs must
        # be in the search path (or else copied in the working directory).
        if(${CMAKE_SYSTEM_NAME} MATCHES "Windows")
            set(HDF5_COMPILE_DEFS "H5_BUILT_AS_DYNAMIC_LIB")
            message(STATUS "  HDF5 compile defs  (HDF5_COMPILE_DEFS)  ${HDF5_COMPILE_DEFS}")
        else()
            set(HDF5_COMPILE_DEFS "")
        endif()

        set(CHRONO_HAS_HDF5 "#define CHRONO_HAS_HDF5")
    else()
        message(STATUS "  Could not find HDF5")
    endif()

endif()

#-----------------------------------------------------------------------------
# Set the base compilation flags
#-----------------------------------------------------------------------------

set(CMAKE_CXX_FLAGS "${CMAKE_CXX_FLAGS} ${CH_CXX_FLAGS}")
set(CMAKE_CXX_FLAGS_DEBUG "${CMAKE_CXX_FLAGS_DEBUG} ${CH_CXX_FLAGS} -D_DEBUG -DDEBUG")
set(CMAKE_CXX_FLAGS_RELEASE "${CMAKE_CXX_FLAGS_RELEASE} ${CH_CXX_FLAGS} -DNDEBUG")

# For Bullet to use 32 bit math
add_definitions( "-DBP_USE_FIXEDPOINT_INT_32" )

#OPTION(USE_BULLET_DOUBLE "Compile Bullet in double precision" ON)
#if (USE_BULLET_DOUBLE)
#   add_definitions("-DBT_USE_DOUBLE_PRECISION")
#endif()


#-----------------------------------------------------------------------------
# Set the base include directories
#-----------------------------------------------------------------------------

include_directories(${CMAKE_CURRENT_SOURCE_DIR})
include_directories(${PROJECT_BINARY_DIR})
include_directories(${EIGEN3_INCLUDE_DIR})
include_directories(${OPENMP_INCLUDE_DIR})
include_directories(${THRUST_INCLUDE_DIR})

#------------------------------------------------------------
# Build submodules
#------------------------------------------------------------

message(STATUS "==== Submodules ====")

if(BUILD_TESTING)
  message(STATUS "Build Google test framework")

  if(EXISTS "${CMAKE_CURRENT_SOURCE_DIR}/chrono_thirdparty/googletest/CMakeLists.txt")
    # Build google test and google mock (targets: gtest_main, gtest, gmock_main, gmock).
    # Disable installation of googletest.
    # Force using shared libraries.
    option(INSTALL_GTEST "" OFF)
    set(gtest_force_shared_crt ON CACHE BOOL "" FORCE)

    add_subdirectory(chrono_thirdparty/googletest)

    # Hide some Google test-related variables
    mark_as_advanced(FORCE BUILD_GMOCK)
    mark_as_advanced(FORCE INSTALL_GTEST)

    set(CHRONO_HAS_GTEST "#define CHRONO_HAS_GTEST")
  else()
    message("  Google test code not found: update git submodules.")
    message("  Building of unit tests was disabled.")
    set(BUILD_TESTING OFF CACHE BOOL "Build the testing tree." FORCE)
    set(CHRONO_HAS_GTEST "")
  endif()

endif()

if(BUILD_BENCHMARKING)
  message(STATUS "Build Google benchmark framework")

  if(EXISTS "${CMAKE_CURRENT_SOURCE_DIR}/chrono_thirdparty/googletest/CMakeLists.txt")
    # Build google benchmark (target: benchmark).
    # Disable installation of benchmark.
    # Do not build tests of benchmarking lib.
    option(BENCHMARK_ENABLE_INSTALL "" OFF)
    set(BENCHMARK_ENABLE_TESTING OFF CACHE BOOL "Suppressing benchmark's tests" FORCE)

    add_subdirectory(chrono_thirdparty/googlebenchmark)

    # Hide some Google benchmark-related variables
    mark_as_advanced(FORCE BENCHMARK_BUILD_32_BITS)
    mark_as_advanced(FORCE BENCHMARK_DOWNLOAD_DEPENDENCIES)
    mark_as_advanced(FORCE BENCHMARK_ENABLE_ASSEMBLY_TESTS)
    mark_as_advanced(FORCE BENCHMARK_ENABLE_EXCEPTIONS)
    mark_as_advanced(FORCE BENCHMARK_ENABLE_GTEST_TESTS)
    mark_as_advanced(FORCE BENCHMARK_ENABLE_INSTALL)
    mark_as_advanced(FORCE BENCHMARK_ENABLE_LTO)
    mark_as_advanced(FORCE BENCHMARK_ENABLE_TESTING)
    mark_as_advanced(FORCE BENCHMARK_USE_LIBCXX)
    mark_as_advanced(FORCE LIBRT)

    set(CHRONO_HAS_GBENCHMARK "#define CHRONO_HAS_GBENCHMARK")
  else()
    message("  Google benchmark code not found: update git submodules.")
    message("  Building of benchmark tests was disabled.")
    set(BUILD_BENCHMARKING OFF CACHE BOOL "Build benchmark tests" FORCE)
    set(CHRONO_HAS_GBENCHMARK "")
  endif()

endif()

#------------------------------------------------------------
# Propagate the CMake build to other directories
#------------------------------------------------------------

# Add directory for main ChronoEngine library
add_subdirectory(chrono)

# Let all modules have access to the headers of the main library
include_directories(${CH_INCLUDES})

# Add directories to build various optional modules.  Each module is supposed
# to provide an option for enabling that particular module.
add_subdirectory(chrono_pardisomkl)
add_subdirectory(chrono_mumps)
add_subdirectory(chrono_matlab)
add_subdirectory(chrono_irrlicht)
add_subdirectory(chrono_cascade)
add_subdirectory(chrono_postprocess)
add_subdirectory(chrono_pardisoproject)
add_subdirectory(chrono_cosimulation)
add_subdirectory(chrono_python)
add_subdirectory(chrono_multicore)
add_subdirectory(chrono_opengl)
add_subdirectory(chrono_gpu)
add_subdirectory(chrono_distributed)
add_subdirectory(chrono_vehicle)
add_subdirectory(chrono_fsi)
add_subdirectory(chrono_sensor)
add_subdirectory(chrono_synchrono)
add_subdirectory(chrono_vsg)

# Add directories for model libraries
add_subdirectory(chrono_models)

# Add directories for demo programs, unit test programs, and benchmark test programs.
if(BUILD_DEMOS)
  add_subdirectory(demos)
endif()
if(BUILD_TESTING)
  add_subdirectory(tests/unit_tests)
endif()
if(BUILD_BENCHMARKING)
  add_subdirectory(tests/benchmark_tests)
endif()

#------------------------------------------------------------
# Install headers from chrono_thirdparty folder
#------------------------------------------------------------

install(DIRECTORY ${CMAKE_SOURCE_DIR}/src/chrono_thirdparty/filesystem
        DESTINATION include/chrono_thirdparty
        FILES_MATCHING PATTERN "*.h" PATTERN "*.cuh" PATTERN "*.hpp" PATTERN "*.inl")

install(DIRECTORY ${CMAKE_SOURCE_DIR}/src/chrono_thirdparty/cxxopts
        DESTINATION include/chrono_thirdparty
        FILES_MATCHING PATTERN "*.h" PATTERN "*.cuh" PATTERN "*.hpp" PATTERN "*.inl")

install(DIRECTORY ${CMAKE_SOURCE_DIR}/src/chrono_thirdparty/HACD
        DESTINATION include/chrono_thirdparty
        FILES_MATCHING PATTERN "*.h" PATTERN "*.cuh" PATTERN "*.hpp" PATTERN "*.inl")

install(DIRECTORY ${CMAKE_SOURCE_DIR}/src/chrono_thirdparty/HACDv2
        DESTINATION include/chrono_thirdparty
        FILES_MATCHING PATTERN "*.h" PATTERN "*.cuh" PATTERN "*.hpp" PATTERN "*.inl")

install(DIRECTORY ${CMAKE_SOURCE_DIR}/src/chrono_thirdparty/rapidjson
        DESTINATION include/chrono_thirdparty
        FILES_MATCHING PATTERN "*.h" PATTERN "*.cuh" PATTERN "*.hpp" PATTERN "*.inl")

install(DIRECTORY ${CMAKE_SOURCE_DIR}/src/chrono_thirdparty/rapidxml
        DESTINATION include/chrono_thirdparty
        FILES_MATCHING PATTERN "*.h" PATTERN "*.cuh" PATTERN "*.hpp" PATTERN "*.inl")

install(DIRECTORY ${CMAKE_SOURCE_DIR}/src/chrono_thirdparty/tinyobjloader
        DESTINATION include/chrono_thirdparty
        FILES_MATCHING PATTERN "*.h" PATTERN "*.cuh" PATTERN "*.hpp" PATTERN "*.inl")

install(DIRECTORY ${CMAKE_SOURCE_DIR}/src/chrono_thirdparty/yafel
        DESTINATION include/chrono_thirdparty
        FILES_MATCHING PATTERN "*.h" PATTERN "*.cuh" PATTERN "*.hpp" PATTERN "*.inl")

if(BUILD_TESTING)
   install(DIRECTORY ${CMAKE_SOURCE_DIR}/src/chrono_thirdparty/googletest/googletest/include
           DESTINATION include/chrono_thirdparty/googletest/googletest
           FILES_MATCHING PATTERN "*.h" PATTERN "*.cuh" PATTERN "*.hpp" PATTERN "*.inl")
   install(DIRECTORY ${CMAKE_SOURCE_DIR}/src/chrono_thirdparty/googletest/googlemock/include
           DESTINATION include/chrono_thirdparty/googletest/googlemock
           FILES_MATCHING PATTERN "*.h" PATTERN "*.cuh" PATTERN "*.hpp" PATTERN "*.inl")
endif()

if(BUILD_BENCHMARKING)
   install(DIRECTORY ${CMAKE_SOURCE_DIR}/src/chrono_thirdparty/googlebenchmark/include
           DESTINATION include/chrono_thirdparty/googlebenchmark
           FILES_MATCHING PATTERN "*.h" PATTERN "*.cuh" PATTERN "*.hpp" PATTERN "*.inl")
endif()

#------------------------------------------------------------
# Generate and install the Chrono configuration header
#------------------------------------------------------------

# Prepare substitution variables for the modules that were enabled
# TODO: the following tests should be more precise (we should test
#       that a particular module was successfully built, not just
#       enabled)

if(ENABLE_MODULE_CASCADE)
  set(CHRONO_CASCADE "#define CHRONO_CASCADE")
else()
  set(CHRONO_CASCADE "#undef CHRONO_CASCADE")
endif()

if(ENABLE_MODULE_COSIMULATION)
  set(CHRONO_COSIMULATION "#define CHRONO_COSIMULATION")
else()
  set(CHRONO_COSIMULATION "#undef CHRONO_COSIMULATION")
endif()

if(ENABLE_MODULE_DISTRIBUTED)
  set(CHRONO_DISTRIBUTED "#define CHRONO_DISTRIBUTED")
else()
  set(CHRONO_DISTRIBUTED "#undef CHRONO_DISTRIBUTED")
endif()

if(ENABLE_MODULE_IRRLICHT)
  set(CHRONO_IRRLICHT "#define CHRONO_IRRLICHT")
else()
  set(CHRONO_IRRLICHT "#undef CHRONO_IRRLICHT")
endif()

if(ENABLE_MODULE_MATLAB)
  set(CHRONO_MATLAB "#define CHRONO_MATLAB")
else()
  set(CHRONO_MATLAB "#undef CHRONO_MATLAB")
endif()

if(ENABLE_MODULE_PARDISO_MKL)
  set(CHRONO_PARDISO_MKL "#define CHRONO_PARDISO_MKL")
else()
  set(CHRONO_PARDISO_MKL "#undef CHRONO_PARDISO_MKL")
endif()

if(ENABLE_MODULE_MUMPS)
  set(CHRONO_MUMPS "#define CHRONO_MUMPS")
else()
  set(CHRONO_MUMPS "#undef CHRONO_MUMPS")
endif()

if(ENABLE_MODULE_MULTICORE)
  set(CHRONO_MULTICORE "#define CHRONO_MULTICORE")
else()
  set(CHRONO_MULTICORE "#undef CHRONO_MULTICORE")
endif()

if(ENABLE_MODULE_OPENGL)
  set(CHRONO_OPENGL "#define CHRONO_OPENGL")
else()
  set(CHRONO_OPENGL "#undef CHRONO_OPENGL")
endif()

if(ENABLE_MODULE_POSTPROCESS)
  set(CHRONO_POSTPROCESS "#define CHRONO_POSTPROCESS")
else()
  set(CHRONO_POSTPROCESS "#undef CHRONO_POSTPROCESS")
endif()

if(ENABLE_MODULE_PARDISO_PROJECT)
  set(CHRONO_PARDISOPROJECT "#define CHRONO_PARDISOPROJECT")
else()
  set(CHRONO_PARDISOPROJECT "#undef CHRONO_PARDISOPROJECT")
endif()

if(ENABLE_MODULE_PYTHON)
  set(CHRONO_PYTHON "#define CHRONO_PYTHON")
else()
  set(CHRONO_PYTHON "#undef CHRONO_PYTHON")
endif()

if(ENABLE_MODULE_VEHICLE)
  set(CHRONO_VEHICLE "#define CHRONO_VEHICLE")
else()
  set(CHRONO_VEHICLE "#undef CHRONO_VEHICLE")
endif()

if(ENABLE_MODULE_FSI)
  set(CHRONO_FSI "#define CHRONO_FSI")
else()
  set(CHRONO_FSI "#undef CHRONO_FSI")
endif()

if(ENABLE_MODULE_GPU)
  set(CHRONO_GPU "#define CHRONO_GPU")
else()
  set(CHRONO_GPU "#undef CHRONO_GPU")
endif()

if(ENABLE_MODULE_SENSOR)
  set(CHRONO_SENSOR "#define CHRONO_SENSOR")
else()
  set(CHRONO_SENSOR "#undef CHRONO_SENSOR")
endif()

if(ENABLE_MODULE_SYNCHRONO)
  set(CHRONO_SYNCHRONO "#define CHRONO_SYNCHRONO")
else()
  set(CHRONO_SYNCHRONO "#undef CHRONO_SYNCHRONO")
endif()

<<<<<<< HEAD
if(ENABLE_MODULE_VSG)
  set(CHRONO_VSG "#define CHRONO_VSG")
else()
  set(CHRONO_VSG "#undef CHRONO_VSG")
=======
if (USE_SIMD)
   set(CHRONO_SIMD_ENABLED "#define CHRONO_SIMD_ENABLED")
else()
   set(CHRONO_SIMD_ENABLED "#undef CHRONO_SIMD_ENABLED")
>>>>>>> fe8f2af0
endif()

if(ENABLE_OPENMP)
  set(CHRONO_OPENMP_ENABLED "#define CHRONO_OPENMP_ENABLED")
else()
  set(CHRONO_OPENMP_ENABLED "#undef CHRONO_OPENMP_ENABLED")
endif()

if(ENABLE_TBB)
  set(CHRONO_TBB_ENABLED "#define CHRONO_TBB_ENABLED")
else()
  set(CHRONO_TBB_ENABLED "#undef CHRONO_TBB_ENABLED")
endif()

if(CUDA_FOUND)
  set(CHRONO_HAS_CUDA "#define CHRONO_HAS_CUDA")
  set(CHRONO_CUDA_VERSION "#define CHRONO_CUDA_VERSION \"${CUDA_VERSION_STRING}\"")
else()
  set(CHRONO_HAS_CUDA "#undef CHRONO_HAS_CUDA")
  set(CHRONO_CUDA_VERSION "#undef CHRONO_CUDA_VERSION")
endif()

if(THRUST_FOUND)
  set(CHRONO_HAS_THRUST "#define CHRONO_HAS_THRUST")
  set(CHRONO_THRUST_VERSION "#define CHRONO_THRUST_VERSION \"${THRUST_VERSION}\"")
  set(CHRONO_COLLISION "#define CHRONO_COLLISION")
else()
  set(CHRONO_HAS_THRUST "#undef CHRONO_HAS_THRUST")
  set(CHRONO_THRUST_VERSION "#undef CHRONO_THRUST_VERSION")
  set(CHRONO_COLLISION "#undef CHRONO_COLLISION")
endif()

configure_file("${CMAKE_CURRENT_SOURCE_DIR}/chrono/ChConfig.h.in"
               "${PROJECT_BINARY_DIR}/chrono/ChConfig.h"
               @ONLY)

install(FILES "${PROJECT_BINARY_DIR}/chrono/ChConfig.h"
        DESTINATION include/chrono)

#-----------------------------------------------------------------------------
# Generate and install the versioning header file
#-----------------------------------------------------------------------------

configure_file("${CMAKE_CURRENT_SOURCE_DIR}/chrono/ChVersion.h.in"
               "${PROJECT_BINARY_DIR}/chrono/ChVersion.h"
               @ONLY)

install(FILES "${PROJECT_BINARY_DIR}/chrono/ChVersion.h"
        DESTINATION include/chrono)

#------------------------------------------------------------
# Create the Chrono CMake project configuration file
#------------------------------------------------------------

# For the BUILD tree
set(CH_INCLUDE_DIRS "${PROJECT_SOURCE_DIR}/src")
set(CH_INCLUDE_DIRS ${CH_INCLUDE_DIRS} "${PROJECT_SOURCE_DIR}/src/chrono")
set(CH_INCLUDE_DIRS ${CH_INCLUDE_DIRS} "${PROJECT_SOURCE_DIR}/src/chrono/collision/bullet")
set(CH_INCLUDE_DIRS ${CH_INCLUDE_DIRS} "${PROJECT_SOURCE_DIR}/src/chrono/collision/gimpact")
set(CH_INCLUDE_DIRS ${CH_INCLUDE_DIRS} "${PROJECT_SOURCE_DIR}/src/chrono_thirdparty/HACD")
set(CH_INCLUDE_DIRS ${CH_INCLUDE_DIRS} "${PROJECT_SOURCE_DIR}/src/chrono_thirdparty/HACDv2")
set(CH_INCLUDE_DIRS ${CH_INCLUDE_DIRS} "${PROJECT_BINARY_DIR}")
set(CH_INCLUDE_DIRS ${CH_INCLUDE_DIRS} "${EIGEN3_INCLUDE_DIR}")
set(CH_INCLUDE_DIRS ${CH_INCLUDE_DIRS} "${OPENMP_INCLUDE_DIR}")
set(CH_INCLUDE_DIRS ${CH_INCLUDE_DIRS} "${THRUST_INCLUDE_DIR}")

set(CH_BINARY_DIR "${PROJECT_BINARY_DIR}")
set(CH_DATA_DIR "${PROJECT_SOURCE_DIR}/data/")

configure_file("${PROJECT_SOURCE_DIR}/cmake/ChronoConfig.cmake.in"
               "${PROJECT_BINARY_DIR}/cmake/ChronoConfig.cmake"
               @ONLY)

# For the INSTALL tree
set(CH_INCLUDE_DIRS "${CMAKE_INSTALL_PREFIX}/include")
set(CH_INCLUDE_DIRS ${CH_INCLUDE_DIRS} "${CMAKE_INSTALL_PREFIX}/include/chrono")
set(CH_INCLUDE_DIRS ${CH_INCLUDE_DIRS} "${CMAKE_INSTALL_PREFIX}/include/chrono/collision/bullet")
set(CH_INCLUDE_DIRS ${CH_INCLUDE_DIRS} "${CMAKE_INSTALL_PREFIX}/include/chrono/collision/gimpact")
set(CH_INCLUDE_DIRS ${CH_INCLUDE_DIRS} "${CMAKE_INSTALL_PREFIX}/include/chrono_thirdparty/HACD")
set(CH_INCLUDE_DIRS ${CH_INCLUDE_DIRS} "${CMAKE_INSTALL_PREFIX}/include/chrono_thirdparty/HACDv2")
set(CH_INCLUDE_DIRS ${CH_INCLUDE_DIRS} "${EIGEN3_INCLUDE_DIR}")
set(CH_INCLUDE_DIRS ${CH_INCLUDE_DIRS} "${OPENMP_INCLUDE_DIR}")
set(CH_INCLUDE_DIRS ${CH_INCLUDE_DIRS} "${THRUST_INCLUDE_DIR}")

set(CH_BINARY_DIR ${CMAKE_INSTALL_PREFIX})
set(CH_DATA_DIR "${CMAKE_INSTALL_PREFIX}/${CH_INSTALL_DATA}/")

configure_file("${PROJECT_SOURCE_DIR}/cmake/ChronoConfig.cmake.in"
               "${PROJECT_BINARY_DIR}/cmake/ChronoConfig.cmake.install"
               @ONLY)

if(${CMAKE_SYSTEM_NAME} MATCHES "Windows")
    set(CH_CONFIG_INSTALL_PATH "cmake")
else()
    set(CH_CONFIG_INSTALL_PATH "lib/cmake")
endif()

install(FILES "${PROJECT_BINARY_DIR}/cmake/ChronoConfig.cmake.install"
        DESTINATION ${CH_CONFIG_INSTALL_PATH}
        RENAME ChronoConfig.cmake)<|MERGE_RESOLUTION|>--- conflicted
+++ resolved
@@ -785,17 +785,16 @@
   set(CHRONO_SYNCHRONO "#undef CHRONO_SYNCHRONO")
 endif()
 
-<<<<<<< HEAD
 if(ENABLE_MODULE_VSG)
   set(CHRONO_VSG "#define CHRONO_VSG")
 else()
   set(CHRONO_VSG "#undef CHRONO_VSG")
-=======
+endif()
+
 if (USE_SIMD)
    set(CHRONO_SIMD_ENABLED "#define CHRONO_SIMD_ENABLED")
 else()
    set(CHRONO_SIMD_ENABLED "#undef CHRONO_SIMD_ENABLED")
->>>>>>> fe8f2af0
 endif()
 
 if(ENABLE_OPENMP)
