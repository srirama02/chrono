// =============================================================================
// PROJECT CHRONO - http://projectchrono.org
//
// Copyright (c) 2016 projectchrono.org
// All rights reserved.
//
// Use of this source code is governed by a BSD-style license that can be found
// in the LICENSE file at the top level of the distribution and at
// http://projectchrono.org/license-chrono.txt.
//
// =============================================================================
// Authors: Hammad Mazhar, Radu Serban
// =============================================================================
//
// Description: The definition of a parallel ChSystem, pretty much everything is
// done manually instead of using the functions used in ChSystem. This is to
// handle the different data structures present in the parallel implementation
//
// =============================================================================

#include "chrono/physics/ChShaftsBody.h"
#include "chrono/physics/ChShaftsCouple.h"
#include "chrono/physics/ChShaftsGearbox.h"
#include "chrono/physics/ChShaftsGearboxAngled.h"
#include "chrono/physics/ChShaftsPlanetary.h"

#include "chrono/fea/ChElementTetra_4.h"
#include "chrono/fea/ChNodeFEAxyz.h"

#include "chrono_parallel/ChConfigParallel.h"
#include "chrono_parallel/ChDataManager.h"
#include "chrono_parallel/collision/ChCollisionModelParallel.h"
#include "chrono_parallel/collision/ChCollisionSystemParallel.h"
#include "chrono_parallel/math/matrix.h"
#include "chrono_parallel/physics/ChSystemParallel.h"
#include "chrono_parallel/solver/ChSolverParallel.h"
#include "chrono_parallel/solver/ChSystemDescriptorParallel.h"

#ifdef CHRONO_PARALLEL_USE_BULLET
#include "chrono_parallel/collision/ChCollisionSystemBulletParallel.h"
#endif

#include <numeric>

using namespace chrono::collision;

#ifdef LOGGINGENABLED
INITIALIZE_EASYLOGGINGPP
#endif

namespace chrono {

ChSystemParallel::ChSystemParallel() : ChSystem() {
    data_manager = new ChParallelDataManager();

    descriptor = chrono_types::make_shared<ChSystemDescriptorParallel>(data_manager);
    collision_system = chrono_types::make_shared<ChCollisionSystemParallel>(data_manager);

    collision_system_type = CollisionSystemType::COLLSYS_PARALLEL;
    counter = 0;
    timer_accumulator.resize(10, 0);
    cd_accumulator.resize(10, 0);
    frame_threads = 0;
    frame_bins = 0;
    old_timer = 0;
    old_timer_cd = 0;
    detect_optimal_threads = false;
    detect_optimal_bins = false;
    current_threads = 2;

    data_manager->system_timer.AddTimer("step");
    data_manager->system_timer.AddTimer("update");
    data_manager->system_timer.AddTimer("advance");

    data_manager->system_timer.AddTimer("collision");
    data_manager->system_timer.AddTimer("collision_broad");
    data_manager->system_timer.AddTimer("collision_narrow");

    data_manager->system_timer.AddTimer("ChIterativeSolverParallel_Solve");
    data_manager->system_timer.AddTimer("ChIterativeSolverParallel_Setup");
    data_manager->system_timer.AddTimer("ChIterativeSolverParallel_Matrices");
    data_manager->system_timer.AddTimer("ChIterativeSolverParallel_Stab");

#ifdef LOGGINGENABLED
    el::Loggers::reconfigureAllLoggers(el::ConfigurationType::ToStandardOutput, "false");
    el::Loggers::reconfigureAllLoggers(el::ConfigurationType::ToFile, "false");
    el::Loggers::reconfigureAllLoggers(el::ConfigurationType::Format, "%datetime{%h:%m:%s:%g} %msg");
#endif
}

ChSystemParallel::ChSystemParallel(const ChSystemParallel& other) : ChSystem(other) {
    //// TODO
}

ChSystemParallel::~ChSystemParallel() {
    delete data_manager;
}

ChBody* ChSystemParallel::NewBody() {
    if (collision_system_type == CollisionSystemType::COLLSYS_PARALLEL)
        return new ChBody(chrono_types::make_shared<collision::ChCollisionModelParallel>());

    return new ChBody();
}

ChBodyAuxRef* ChSystemParallel::NewBodyAuxRef() {
    if (collision_system_type == CollisionSystemType::COLLSYS_PARALLEL)
        return new ChBodyAuxRef(chrono_types::make_shared<collision::ChCollisionModelParallel>());

    return new ChBodyAuxRef();
}

bool ChSystemParallel::Integrate_Y() {
    LOG(INFO) << "ChSystemParallel::Integrate_Y() Time: " << ch_time;
    // Get the pointer for the system descriptor and store it into the data manager
    data_manager->system_descriptor = this->descriptor;
    data_manager->body_list = &assembly.bodylist;
    data_manager->link_list = &assembly.linklist;
    data_manager->other_physics_list = &assembly.otherphysicslist;

    data_manager->system_timer.Reset();
    data_manager->system_timer.start("step");

    Setup();

    data_manager->system_timer.start("update");
    Update();
    data_manager->system_timer.stop("update");

    data_manager->system_timer.start("collision");
    collision_system->Run();
    collision_system->ReportContacts(this->contact_container.get());
    for (size_t ic = 0; ic < collision_callbacks.size(); ic++) {
        collision_callbacks[ic]->OnCustomCollision(this);
    }
    data_manager->system_timer.stop("collision");

    data_manager->system_timer.start("advance");
    std::static_pointer_cast<ChIterativeSolverParallel>(solver)->RunTimeStep();
    data_manager->system_timer.stop("advance");

    data_manager->system_timer.start("update");

    // Iterate over the active bilateral constraints and store their Lagrange
    // multiplier.
    std::vector<ChConstraint*>& mconstraints = descriptor->GetConstraintsList();
    for (int index = 0; index < (signed)data_manager->num_bilaterals; index++) {
        int cntr = data_manager->host_data.bilateral_mapping[index];
        mconstraints[cntr]->Set_l_i(data_manager->host_data.gamma[data_manager->num_unilaterals + index]);
    }

    // Update the constraint reactions.
    double factor = 1 / this->GetStep();
    for (auto& link : assembly.linklist) {
        link->ConstraintsFetch_react(factor);
    }
    for (auto& item : assembly.otherphysicslist) {
        item->ConstraintsFetch_react(factor);
    }
    contact_container->ConstraintsFetch_react(factor);

    // Scatter the states to the Chrono objects (bodies and shafts) and update
    // all physics items at the end of the step.
    DynamicVector<real>& velocities = data_manager->host_data.v;
    custom_vector<real3>& pos_pointer = data_manager->host_data.pos_rigid;
    custom_vector<quaternion>& rot_pointer = data_manager->host_data.rot_rigid;

#pragma omp parallel for
    for (int i = 0; i < assembly.bodylist.size(); i++) {
        if (data_manager->host_data.active_rigid[i] != 0) {
            auto& body = assembly.bodylist[i];
            body->Variables().Get_qb()(0) = velocities[i * 6 + 0];
            body->Variables().Get_qb()(1) = velocities[i * 6 + 1];
            body->Variables().Get_qb()(2) = velocities[i * 6 + 2];
            body->Variables().Get_qb()(3) = velocities[i * 6 + 3];
            body->Variables().Get_qb()(4) = velocities[i * 6 + 4];
            body->Variables().Get_qb()(5) = velocities[i * 6 + 5];

            body->VariablesQbIncrementPosition(this->GetStep());
            body->VariablesQbSetSpeed(this->GetStep());

            body->Update(ch_time);

            // update the position and rotation vectors
            pos_pointer[i] = (real3(body->GetPos().x(), body->GetPos().y(), body->GetPos().z()));
            rot_pointer[i] =
                (quaternion(body->GetRot().e0(), body->GetRot().e1(), body->GetRot().e2(), body->GetRot().e3()));
        }
    }

    uint offset = data_manager->num_rigid_bodies * 6;
    ////#pragma omp parallel for
    for (int i = 0; i < (signed)data_manager->num_shafts; i++) {
        if (!data_manager->host_data.shaft_active[i])
            continue;

        shaftlist[i]->Variables().Get_qb()(0) = velocities[offset + i];
        shaftlist[i]->VariablesQbIncrementPosition(GetStep());
        shaftlist[i]->VariablesQbSetSpeed(GetStep());
        shaftlist[i]->Update(ch_time);
    }

    offset += data_manager->num_shafts;
    for (int i = 0; i < (signed)data_manager->num_linmotors; i++) {
        linmotorlist[i]->Variables().Get_qb()(0) = velocities[offset + i];
        linmotorlist[i]->VariablesQbIncrementPosition(GetStep());
        linmotorlist[i]->VariablesQbSetSpeed(GetStep());
        linmotorlist[i]->Update(ch_time, true);
    }

    offset += data_manager->num_linmotors;
    for (int i = 0; i < (signed)data_manager->num_rotmotors; i++) {
        rotmotorlist[i]->Variables().Get_qb()(0) = velocities[offset + i];
        rotmotorlist[i]->VariablesQbIncrementPosition(GetStep());
        rotmotorlist[i]->VariablesQbSetSpeed(GetStep());
        rotmotorlist[i]->Update(ch_time, true);
    }

    for (int i = 0; i < assembly.otherphysicslist.size(); i++) {
        assembly.otherphysicslist[i]->Update(ch_time);
    }

    data_manager->node_container->UpdatePosition(ch_time);
    data_manager->fea_container->UpdatePosition(ch_time);
    data_manager->system_timer.stop("update");

    //=============================================================================================
    ch_time += GetStep();
    data_manager->system_timer.stop("step");
    if (data_manager->settings.perform_thread_tuning) {
        RecomputeThreads();
    }

    return true;
}

//
// Add the specified body to the system.
// A unique identifier is assigned to each body for indexing purposes.
// Space is allocated in system-wide vectors for data corresponding to the
// body.
//

void ChSystemParallel::AddBody(std::shared_ptr<ChBody> newbody) {
    // This is only need because bilaterals need to know what bodies to
    // refer to. Not used by contacts
    newbody->SetId(data_manager->num_rigid_bodies);

    assembly.bodylist.push_back(newbody);
    data_manager->num_rigid_bodies++;

    // Set the system for the body.  Note that this will also add the body's
    // collision shapes to the collision system if not already done.
    newbody->SetSystem(this);

    // Reserve space for this body in the system-wide vectors. Note that the
    // actual data is set in UpdateBodies().
    data_manager->host_data.pos_rigid.push_back(real3());
    data_manager->host_data.rot_rigid.push_back(quaternion());
    data_manager->host_data.active_rigid.push_back(true);
    data_manager->host_data.collide_rigid.push_back(true);

    // Let derived classes reserve space for specific material surface data
    AddMaterialSurfaceData(newbody);
}

void ChSystemParallel::AddLink(std::shared_ptr<ChLinkBase> link) {
    if (link->GetDOF() == 1) {
        if (auto mot = std::dynamic_pointer_cast<ChLinkMotorLinearSpeed>(link)) {
            linmotorlist.push_back(mot.get());
            data_manager->num_linmotors++;
            data_manager->num_motors++;
        }
        if (auto mot = std::dynamic_pointer_cast<ChLinkMotorRotationSpeed>(link)) {
            rotmotorlist.push_back(mot.get());
            data_manager->num_rotmotors++;
            data_manager->num_motors++;
        }
    }

    ChSystem::AddLink(link);
}

//
// Add physics items, other than bodies or links, to the system.
// We keep track separately of ChShaft elements which are maintained in their
// own list (shaftlist).  All other items are stored in otherphysicslist.
//
// Note that no test is performed to check if the item was already added.
//
// Ideally, the function AddShaft() would be an override of a ChSystem
// virtual function and the vector shaftlist would be maintained by the base
// class ChSystem.  For now, users must use AddOtherPhysicsItem in order to
// properly account for the variables of a shaft elelement in ChSystem::Setup().
//

void ChSystemParallel::AddOtherPhysicsItem(std::shared_ptr<ChPhysicsItem> newitem) {
    if (auto shaft = std::dynamic_pointer_cast<ChShaft>(newitem)) {
        AddShaft(shaft);
    } else {
        newitem->SetSystem(this);
        assembly.otherphysicslist.push_back(newitem);

        if (newitem->GetCollide()) {
            newitem->AddCollisionModelsToSystem();
        }
    }
}

//
// Add the specified shaft to the system.
// A unique identifier is assigned to each shaft for indexing purposes.
// Space is allocated in system-wide vectors for data corresponding to the shaft.
//
// Currently, this function is private to prevent the user from directly calling
// it and instead force them to use AddOtherPhysicsItem().  See comment above.
// Eventually, this should be an override of a virtual function declared by ChSystem.
//

void ChSystemParallel::AddShaft(std::shared_ptr<ChShaft> shaft) {
    shaft->SetId(data_manager->num_shafts);
    shaft->SetSystem(this);

    shaftlist.push_back(shaft.get());
    data_manager->num_shafts++;

    // Reserve space for this shaft in the system-wide vectors. Not that the
    // actual data is set in UpdateShafts().
    data_manager->host_data.shaft_rot.push_back(0);
    data_manager->host_data.shaft_inr.push_back(0);
    data_manager->host_data.shaft_active.push_back(true);
}

//
// Add a ChMesh to the system
// The mesh is passed to the FEM container where it gets added to the system
// Mesh gets blown up into different data structures, connectivity and nodes are preserved
// Adding multiple meshes isn't a problem
void ChSystemParallel::AddMesh(std::shared_ptr<fea::ChMesh> mesh) {
    uint num_nodes = mesh->GetNnodes();
    uint num_elements = mesh->GetNelements();

    std::vector<real3> positions(num_nodes);
    std::vector<real3> velocities(num_nodes);

    uint current_nodes = data_manager->num_fea_nodes;

    for (int i = 0; i < (signed)num_nodes; i++) {
        if (auto node = std::dynamic_pointer_cast<fea::ChNodeFEAxyz>(mesh->GetNode(i))) {
            positions[i] = real3(node->GetPos().x(), node->GetPos().y(), node->GetPos().z());
            velocities[i] = real3(node->GetPos_dt().x(), node->GetPos_dt().y(), node->GetPos_dt().z());
            // Offset the element index by the current number of nodes at the start
            node->SetIndex(i);

            // printf("%d [%f %f %f]\n", i + current_nodes, node->GetPos().x(), node->GetPos().y(), node->GetPos().z());
        }
    }

    auto container = std::static_pointer_cast<ChFEAContainer>(data_manager->fea_container);

    std::vector<uvec4> elements(num_elements);

    for (int i = 0; i < (signed)num_elements; i++) {
        if (auto tet = std::dynamic_pointer_cast<fea::ChElementTetra_4>(mesh->GetElement(i))) {
            uvec4 elem;

            elem.x = tet->GetNodeN(0)->GetIndex();  //
            elem.y = tet->GetNodeN(1)->GetIndex();  //
            elem.z = tet->GetNodeN(2)->GetIndex();  //
            elem.w = tet->GetNodeN(3)->GetIndex();  //

            real3 c1, c2, c3;
            c1 = positions[elem.y] - positions[elem.x];
            c2 = positions[elem.z] - positions[elem.x];
            c3 = positions[elem.w] - positions[elem.x];

            if (Determinant(Mat33(c1, c2, c3)) < 0) {
                Swap(elem.x, elem.y);
                // printf("swapped!\n");
            }

            // elem = Sort(elem);

            // printf("%d %d %d %d \n", elem.x(), elem.y(), elem.z(), elem.w);
            // Offset once we have swapped
            elem.x += current_nodes;
            elem.y += current_nodes;
            elem.z += current_nodes;
            elem.w += current_nodes;

            elements[i] = elem;
        }
    }
    container->AddNodes(positions, velocities);
    container->AddElements(elements);
}

//
// Reset forces for all variables
//
void ChSystemParallel::ClearForceVariables() {
#pragma omp parallel for
    for (int i = 0; i < (signed)data_manager->num_rigid_bodies; i++) {
        assembly.bodylist[i]->VariablesFbReset();
    }

    ////#pragma omp parallel for
    for (int i = 0; i < (signed)data_manager->num_shafts; i++) {
        shaftlist[i]->VariablesFbReset();
    }

    for (int i = 0; i < data_manager->num_linmotors; i++) {
        linmotorlist[i]->VariablesFbReset();
    }

    for (int i = 0; i < data_manager->num_rotmotors; i++) {
        rotmotorlist[i]->VariablesFbReset();
    }
}

//
// Update all items in the system. The following order of operations is important:
// 1. Clear the force vectors by calling VariablesFbReset for all objects
// 2. Compute link constraint forces
// 3. Update other physics items (other than shafts)
// 4. Update bodies (these introduce state variables)
// 5. Update shafts (these introduce state variables)
// 6. Update motor links with states (these introduce state variables)
// 7. Update 3DOF onjects (these introduce state variables)
// 8. Process bilateral constraints
//
void ChSystemParallel::Update() {
    LOG(INFO) << "ChSystemParallel::Update()";
    // Clear the forces for all variables
    ClearForceVariables();

    // Allocate space for the velocities and forces for all objects
    data_manager->host_data.v.resize(data_manager->num_dof);
    data_manager->host_data.hf.resize(data_manager->num_dof);

    // Clear system-wide vectors for bilateral constraints
    data_manager->host_data.bilateral_mapping.clear();
    data_manager->host_data.bilateral_type.clear();

    this->descriptor->BeginInsertion();
    UpdateLinks();
    UpdateOtherPhysics();
    UpdateRigidBodies();
    UpdateShafts();
    UpdateMotorLinks();
    Update3DOFBodies();
    descriptor->EndInsertion();

    UpdateBilaterals();
}

//
// Update all bodies in the system and populate system-wide state and force
// vectors. Note that visualization assets are not updated.
//
void ChSystemParallel::UpdateRigidBodies() {
    custom_vector<real3>& position = data_manager->host_data.pos_rigid;
    custom_vector<quaternion>& rotation = data_manager->host_data.rot_rigid;
    custom_vector<char>& active = data_manager->host_data.active_rigid;
    custom_vector<char>& collide = data_manager->host_data.collide_rigid;

////#pragma omp parallel for
    for (int i = 0; i < assembly.bodylist.size(); i++) {
        auto& body = assembly.bodylist[i];

        body->Update(ch_time, false);
        body->VariablesFbLoadForces(GetStep());
        body->VariablesQbLoadSpeed();

        ChVectorRef body_qb = body->Variables().Get_qb();
        ChVectorRef body_fb = body->Variables().Get_fb();
        ChVector<>& body_pos = body->GetPos();
        ChQuaternion<>& body_rot = body->GetRot();

        data_manager->host_data.v[i * 6 + 0] = body_qb(0);
        data_manager->host_data.v[i * 6 + 1] = body_qb(1);
        data_manager->host_data.v[i * 6 + 2] = body_qb(2);
        data_manager->host_data.v[i * 6 + 3] = body_qb(3);
        data_manager->host_data.v[i * 6 + 4] = body_qb(4);
        data_manager->host_data.v[i * 6 + 5] = body_qb(5);

        data_manager->host_data.hf[i * 6 + 0] = body_fb(0);
        data_manager->host_data.hf[i * 6 + 1] = body_fb(1);
        data_manager->host_data.hf[i * 6 + 2] = body_fb(2);
        data_manager->host_data.hf[i * 6 + 3] = body_fb(3);
        data_manager->host_data.hf[i * 6 + 4] = body_fb(4);
        data_manager->host_data.hf[i * 6 + 5] = body_fb(5);

        position[i] = real3(body_pos.x(), body_pos.y(), body_pos.z());
        rotation[i] = quaternion(body_rot.e0(), body_rot.e1(), body_rot.e2(), body_rot.e3());

        active[i] = body->IsActive();
        collide[i] = body->GetCollide();

        // Let derived classes set the specific material surface data.
        UpdateMaterialSurfaceData(i, body.get());

        body->GetCollisionModel()->SyncPosition();
    }
}

//
// Update all shaft elements in the system and populate system-wide state and
// force vectors. Note that visualization assets are not updated.
//
void ChSystemParallel::UpdateShafts() {
    real* shaft_rot = data_manager->host_data.shaft_rot.data();
    real* shaft_inr = data_manager->host_data.shaft_inr.data();
    char* shaft_active = data_manager->host_data.shaft_active.data();

    ////#pragma omp parallel for
    for (int i = 0; i < (signed)data_manager->num_shafts; i++) {
        shaftlist[i]->Update(ch_time, false);
        shaftlist[i]->VariablesFbLoadForces(GetStep());
        shaftlist[i]->VariablesQbLoadSpeed();

        shaft_rot[i] = shaftlist[i]->GetPos();
        shaft_inr[i] = shaftlist[i]->Variables().GetInvInertia();
        shaft_active[i] = shaftlist[i]->IsActive();

        data_manager->host_data.v[data_manager->num_rigid_bodies * 6 + i] =
            shaftlist[i]->Variables().Get_qb()(0);
        data_manager->host_data.hf[data_manager->num_rigid_bodies * 6 + i] =
            shaftlist[i]->Variables().Get_fb()(0);
    }
}

//
// Update all motor links that introduce *exactly* one variable.
// TODO: extend this to links with more than one variable.
//
void ChSystemParallel::UpdateMotorLinks() {
    int offset = data_manager->num_rigid_bodies * 6 + data_manager->num_shafts;
    for (int i = 0; i < data_manager->num_linmotors; i++) {
        linmotorlist[i]->Update(ch_time, false);
        linmotorlist[i]->VariablesFbLoadForces(GetStep());
        linmotorlist[i]->VariablesQbLoadSpeed();
        data_manager->host_data.v[offset + i] = linmotorlist[i]->Variables().Get_qb()(0);
        data_manager->host_data.hf[offset + i] = linmotorlist[i]->Variables().Get_fb()(0);
    }
    offset += data_manager->num_linmotors;
    for (int i = 0; i < data_manager->num_rotmotors; i++) {
        rotmotorlist[i]->Update(ch_time, false);
        rotmotorlist[i]->VariablesFbLoadForces(GetStep());
        rotmotorlist[i]->VariablesQbLoadSpeed();
        data_manager->host_data.v[offset + i] = rotmotorlist[i]->Variables().Get_qb()(0);
        data_manager->host_data.hf[offset + i] = rotmotorlist[i]->Variables().Get_fb()(0);
    }
}

//
// Update all fluid nodes
// currently a stub
void ChSystemParallel::Update3DOFBodies() {
    data_manager->node_container->Update(ch_time);
    data_manager->fea_container->Update(ch_time);
}

//
// Update all links in the system and set the type of the associated constraints
// to BODY_BODY. Note that visualization assets are not updated.
//
void ChSystemParallel::UpdateLinks() {
    double oostep = 1 / GetStep();
    real clamp_speed = data_manager->settings.solver.bilateral_clamp_speed;
    bool clamp = data_manager->settings.solver.clamp_bilaterals;

    for (int i = 0; i < assembly.linklist.size(); i++) {
        auto& link = assembly.linklist[i];

        link->Update(ch_time, false);
        link->ConstraintsBiReset();
        link->ConstraintsBiLoad_C(oostep, clamp_speed, clamp);
        link->ConstraintsBiLoad_Ct(1);
        link->ConstraintsFbLoadForces(GetStep());
        link->ConstraintsLoadJacobians();

        link->InjectConstraints(*descriptor);

        for (int j = 0; j < link->GetDOC_c(); j++)
            data_manager->host_data.bilateral_type.push_back(BilateralType::BODY_BODY);
    }
}

//
// This utility function returns the type of constraints associated with the
// specified physics item. Return UNKNOWN if the item has no associated
// bilateral constraints or if it is unsupported.
//
BilateralType GetBilateralType(ChPhysicsItem* item) {
    if (item->GetDOC_c() == 0)
        return BilateralType::UNKNOWN;

    if (dynamic_cast<ChShaftsCouple*>(item))
        return BilateralType::SHAFT_SHAFT;

    if (dynamic_cast<ChShaftsPlanetary*>(item))
        return BilateralType::SHAFT_SHAFT_SHAFT;

    if (dynamic_cast<ChShaftsGearbox*>(item) || dynamic_cast<ChShaftsGearboxAngled*>(item))
        return BilateralType::SHAFT_SHAFT_BODY;

    if (dynamic_cast<ChShaftsBody*>(item))
        return BilateralType::SHAFT_BODY;

    // Debug check - do we ignore any constraints?
    assert(item->GetDOC_c() == 0);

    return BilateralType::UNKNOWN;
}

//
// Update other physics items in the system and set the type of the associated
// constraints.
// Notes:
// - ChShaft elements have already been excluded (as these are treated separately)
// - allow all items to include body forces (required e.g. ChShaftsTorqueBase)
// - no support for any items that introduce additional state variables
// - only include constraints from items of supported type (see GetBilateralType above)
// - visualization assets are not updated
//
void ChSystemParallel::UpdateOtherPhysics() {
    double oostep = 1 / GetStep();
    real clamp_speed = data_manager->settings.solver.bilateral_clamp_speed;
    bool clamp = data_manager->settings.solver.clamp_bilaterals;

    for (int i = 0; i < assembly.otherphysicslist.size(); i++) {
        auto& item = assembly.otherphysicslist[i];

        item->Update(ch_time, false);
        item->ConstraintsBiReset();
        item->ConstraintsBiLoad_C(oostep, clamp_speed, clamp);
        item->ConstraintsBiLoad_Ct(1);
        item->ConstraintsFbLoadForces(GetStep());
        item->ConstraintsLoadJacobians();
        item->VariablesFbLoadForces(GetStep());
        item->VariablesQbLoadSpeed();

        BilateralType type = GetBilateralType(item.get());

        if (type == BilateralType::UNKNOWN)
            continue;

        item->InjectConstraints(*descriptor);

        for (int j = 0; j < item->GetDOC_c(); j++)
            data_manager->host_data.bilateral_type.push_back(type);
    }
}

//
// Collect indexes of all active bilateral constraints and calculate number of
// non-zero entries in the constraint Jacobian.
//
void ChSystemParallel::UpdateBilaterals() {
    data_manager->nnz_bilaterals = 0;
    std::vector<ChConstraint*>& mconstraints = descriptor->GetConstraintsList();

    for (uint ic = 0; ic < mconstraints.size(); ic++) {
        if (mconstraints[ic]->IsActive()) {
            data_manager->host_data.bilateral_mapping.push_back(ic);
            switch (data_manager->host_data.bilateral_type[ic]) {
                case BilateralType::BODY_BODY:
                    data_manager->nnz_bilaterals += 12;
                    break;
                case BilateralType::SHAFT_SHAFT:
                    data_manager->nnz_bilaterals += 2;
                    break;
                case BilateralType::SHAFT_SHAFT_SHAFT:
                    data_manager->nnz_bilaterals += 3;
                    break;
                case BilateralType::SHAFT_BODY:
                    data_manager->nnz_bilaterals += 7;
                    break;
                case BilateralType::SHAFT_SHAFT_BODY:
                    data_manager->nnz_bilaterals += 8;
                    break;
            }
        }
    }
    // Set the number of currently active bilateral constraints.
    data_manager->num_bilaterals = (uint)data_manager->host_data.bilateral_mapping.size();
}

//
// Prepare simulation of the next step.  This function is called after
// the system update and before collision detection. A derived class can
// override this function, but it should invoke this default implementation.
//
void ChSystemParallel::Setup() {
    LOG(INFO) << "ChSystemParallel::Setup()";
    // Cache the integration step size and calculate the tolerance at impulse level.
    data_manager->settings.step_size = step;
    data_manager->settings.solver.tol_speed = step * data_manager->settings.solver.tolerance;
    data_manager->settings.gravity = real3(G_acc.x(), G_acc.y(), G_acc.z());

    // Calculate the total number of degrees of freedom (6 per rigid body, 1 per shaft, 1 per motor).
    data_manager->num_dof = data_manager->num_rigid_bodies * 6 + data_manager->num_shafts + data_manager->num_motors +
                            data_manager->num_fluid_bodies * 3 + data_manager->num_fea_nodes * 3;

    // Set variables that are stored in the ChSystem class
    assembly.nbodies = data_manager->num_rigid_bodies;
    assembly.nlinks = 0;
    assembly.nphysicsitems = 0;
    ncoords = 0;
    ndoc = 0;
    nsysvars = 0;
    ncoords_w = 0;
    ndoc_w = 0;
    nsysvars_w = 0;
    ndof = data_manager->num_dof;
    ndoc_w_C = 0;
    ndoc_w_D = 0;
    ncontacts =
        data_manager->num_rigid_contacts + data_manager->num_rigid_fluid_contacts + data_manager->num_fluid_contacts;
    assembly.nbodies_sleep = 0;
    assembly.nbodies_fixed = 0;
}

void ChSystemParallel::RecomputeThreads() {
#ifdef _OPENMP
    timer_accumulator.insert(timer_accumulator.begin(), data_manager->system_timer.GetTime("step"));
    timer_accumulator.pop_back();

    double sum_of_elems = std::accumulate(timer_accumulator.begin(), timer_accumulator.end(), 0.0);

    if (frame_threads == 50 && detect_optimal_threads == false) {
        frame_threads = 0;
        if (current_threads + 2 < data_manager->settings.max_threads) {
            detect_optimal_threads = true;
            old_timer = sum_of_elems / 10.0;
            current_threads += 2;
            omp_set_num_threads(current_threads);

            LOG(TRACE) << "current threads increased to " << current_threads;

        } else {
            current_threads = data_manager->settings.max_threads;
            omp_set_num_threads(data_manager->settings.max_threads);

            LOG(TRACE) << "current threads increased to " << current_threads;
        }
    } else if (frame_threads == 10 && detect_optimal_threads) {
        double current_timer = sum_of_elems / 10.0;
        detect_optimal_threads = false;
        frame_threads = 0;
        if (old_timer < current_timer) {
            current_threads -= 2;
            omp_set_num_threads(current_threads);
            LOG(TRACE) << "current threads reduced back to " << current_threads;
        }
    }

    if (current_threads < data_manager->settings.min_threads) {
        current_threads = data_manager->settings.min_threads;
        omp_set_num_threads(data_manager->settings.min_threads);
    }
    frame_threads++;
#endif
}

void ChSystemParallel::ChangeCollisionSystem(CollisionSystemType type) {
    assert(assembly.GetNbodies() == 0);

    collision_system_type = type;

    switch (type) {
        case CollisionSystemType::COLLSYS_PARALLEL:
            collision_system = chrono_types::make_shared<ChCollisionSystemParallel>(data_manager);
            break;
        case CollisionSystemType::COLLSYS_BULLET_PARALLEL:
<<<<<<< HEAD
#ifdef CHRONO_PARALLEL_USE_BULLET
            collision_system = std::make_shared<ChCollisionSystemBulletParallel>(data_manager);
#else
            collision_system = std::make_shared<ChCollisionSystemParallel>(data_manager);
#endif
=======
            collision_system = chrono_types::make_shared<ChCollisionSystemBulletParallel>(data_manager);
>>>>>>> 993063dd
            break;
    }
}

void ChSystemParallel::SetLoggingLevel(LoggingLevel level, bool state) {
#ifdef LOGGINGENABLED

    std::string value = state ? "true" : "false";

    switch (level) {
        case LoggingLevel::LOG_NONE:
            el::Loggers::reconfigureAllLoggers(el::ConfigurationType::ToStandardOutput, "false");
            break;
        case LoggingLevel::LOG_INFO:
            el::Loggers::reconfigureAllLoggers(el::Level::Info, el::ConfigurationType::ToStandardOutput, value);
            break;
        case LoggingLevel::LOG_TRACE:
            el::Loggers::reconfigureAllLoggers(el::Level::Trace, el::ConfigurationType::ToStandardOutput, value);
            break;
        case LoggingLevel::LOG_WARNING:
            el::Loggers::reconfigureAllLoggers(el::Level::Warning, el::ConfigurationType::ToStandardOutput, value);
            break;
        case LoggingLevel::LOG_ERROR:
            el::Loggers::reconfigureAllLoggers(el::Level::Error, el::ConfigurationType::ToStandardOutput, value);
            break;
    }
#endif
}

// Calculate the current body AABB (union of the AABB of their collision shapes).
void ChSystemParallel::CalculateBodyAABB() {
    if (collision_system_type != CollisionSystemType::COLLSYS_PARALLEL)
        return;

    // Readability replacements
    auto& s_min = data_manager->host_data.aabb_min;
    auto& s_max = data_manager->host_data.aabb_max;
    auto& id_rigid = data_manager->shape_data.id_rigid;
    auto& offset = data_manager->measures.collision.global_origin;

    // Initialize body AABB to inverted boxes
    custom_vector<real3> b_min(data_manager->num_rigid_bodies, real3(C_LARGE_REAL));
    custom_vector<real3> b_max(data_manager->num_rigid_bodies, real3(-C_LARGE_REAL));

    // Loop over all shapes and update the AABB of the associated body
    //// TODO: can be done in parallel using Thrust
    for (uint is = 0; is < data_manager->num_rigid_shapes; is++) {
        uint ib = id_rigid[is];
        b_min[ib] = real3(Min(b_min[ib].x, s_min[ib].x + offset.x), Min(b_min[ib].y, s_min[ib].y + offset.y),
                          Min(b_min[ib].z, s_min[ib].z + offset.z));
        b_max[ib] = real3(Max(b_max[ib].x, s_max[ib].x + offset.x), Max(b_max[ib].y, s_max[ib].y + offset.y),
                          Max(b_max[ib].z, s_max[ib].z + offset.z));
    }

    // Loop over all bodies and set the AABB of its collision model
    for (auto b : Get_bodylist()) {
        uint ib = b->GetId();
        std::static_pointer_cast<ChCollisionModelParallel>(b->GetCollisionModel())->aabb_min = b_min[ib];
        std::static_pointer_cast<ChCollisionModelParallel>(b->GetCollisionModel())->aabb_max = b_max[ib];
    }
}

// Calculate the (linearized) bilateral constraint violations and store them in
// the provided vector. Return the maximum constraint violation.
double ChSystemParallel::CalculateConstraintViolation(std::vector<double>& cvec) {
    std::vector<ChConstraint*>& mconstraints = descriptor->GetConstraintsList();
    cvec.resize(data_manager->num_bilaterals);
    double max_c = 0;

    for (int index = 0; index < (signed)data_manager->num_bilaterals; index++) {
        int cntr = data_manager->host_data.bilateral_mapping[index];
        cvec[index] = mconstraints[cntr]->Compute_c_i();
        double abs_c = std::abs(cvec[index]);
        if (abs_c > max_c)
            max_c = abs_c;
    }

    return max_c;
}

void ChSystemParallel::PrintStepStats() {
    data_manager->system_timer.PrintReport();
}

unsigned int ChSystemParallel::GetNumBodies() {
    return data_manager->num_rigid_bodies + data_manager->num_fluid_bodies;
}

unsigned int ChSystemParallel::GetNumShafts() {
    return data_manager->num_shafts;
}

unsigned int ChSystemParallel::GetNumContacts() {
    return data_manager->num_rigid_contacts + data_manager->num_rigid_fluid_contacts + data_manager->num_fluid_contacts;
}

unsigned int ChSystemParallel::GetNumBilaterals() {
    return data_manager->num_bilaterals;
}

// -------------------------------------------------------------

double ChSystemParallel::GetTimerStep() const {
    return data_manager->system_timer.GetTime("step");
}

double ChSystemParallel::GetTimerAdvance() const {
    return data_manager->system_timer.GetTime("advance");
}

double ChSystemParallel::GetTimerUpdate() const {
    return data_manager->system_timer.GetTime("update");
}

double ChSystemParallel::GetTimerLSsolve() const {
    return data_manager->system_timer.GetTime("ChIterativeSolverParallel_Solve");
}

double ChSystemParallel::GetTimerLSsetup() const {
    return data_manager->system_timer.GetTime("ChIterativeSolverParallel_Setup");
}

double ChSystemParallel::GetTimerJacobian() const {
    return data_manager->system_timer.GetTime("ChIterativeSolverParallel_Matrices");
}

double ChSystemParallel::GetTimerCollision() const {
    return data_manager->system_timer.GetTime("collision");
}

settings_container* ChSystemParallel::GetSettings() {
    return &(data_manager->settings);
}

bool ChSystemParallel::SetNumThreads(int num_threads, int min_threads, int max_threads) {
#ifdef _OPENMP
    int max_avail_threads = omp_get_max_threads();

    if (min_threads <= 0 && max_threads <= 0) {
        if (num_threads > max_avail_threads) {
            std::cout << "WARNING! Requested number of threads (" << num_threads << ") ";
            std::cout << "larger than maximum available (" << max_avail_threads << ")" << std::endl;
        }
        data_manager->settings.perform_thread_tuning = false;
        omp_set_num_threads(num_threads);
        return true;
    }

    if (min_threads < 1 || min_threads >= max_threads || max_threads > max_avail_threads) {
        std::cout << "Incorrect min/max number of threads = " << min_threads << " and " << max_threads << std::endl;
        std::cout << "   Must satisfy 1 <= min_threads < max_threads <= " << max_avail_threads << std::endl;
        std::cout << "   No action taken." << std::endl;
        return false;
    }

    // Enable dynamic thread tuning
    data_manager->settings.perform_thread_tuning = true;
    data_manager->settings.min_threads = min_threads;
    data_manager->settings.max_threads = max_threads;
    omp_set_num_threads(min_threads);

    return true;
#else
    std::cout << "WARNING! OpenMP not enabled" << std::endl;
    return false;
#endif
}

// -------------------------------------------------------------

void ChSystemParallel::SetMaterialCompositionStrategy(std::unique_ptr<ChMaterialCompositionStrategy>&& strategy) {
    data_manager->composition_strategy = std::move(strategy);
}

// -------------------------------------------------------------

ChVector<> ChSystemParallel::GetBodyAppliedForce(ChBody* body) {
    auto h = data_manager->settings.step_size;
    auto fx = data_manager->host_data.hf[body->GetId() * 6 + 0] / h;
    auto fy = data_manager->host_data.hf[body->GetId() * 6 + 1] / h;
    auto fz = data_manager->host_data.hf[body->GetId() * 6 + 2] / h;
    return ChVector<>((double)fx, (double)fy, (double)fz);
}

ChVector<> ChSystemParallel::GetBodyAppliedTorque(ChBody* body) {
    auto h = data_manager->settings.step_size;
    auto tx = data_manager->host_data.hf[body->GetId() * 6 + 3] / h;
    auto ty = data_manager->host_data.hf[body->GetId() * 6 + 4] / h;
    auto tz = data_manager->host_data.hf[body->GetId() * 6 + 5] / h;
    return ChVector<>((double)tx, (double)ty, (double)tz);
}

}  // end namespace chrono<|MERGE_RESOLUTION|>--- conflicted
+++ resolved
@@ -774,15 +774,11 @@
             collision_system = chrono_types::make_shared<ChCollisionSystemParallel>(data_manager);
             break;
         case CollisionSystemType::COLLSYS_BULLET_PARALLEL:
-<<<<<<< HEAD
 #ifdef CHRONO_PARALLEL_USE_BULLET
-            collision_system = std::make_shared<ChCollisionSystemBulletParallel>(data_manager);
+            collision_system = chrono_types::make_shared<ChCollisionSystemBulletParallel>(data_manager);
 #else
-            collision_system = std::make_shared<ChCollisionSystemParallel>(data_manager);
+            collision_system = chrono_types::make_shared<ChCollisionSystemParallel>(data_manager);
 #endif
-=======
-            collision_system = chrono_types::make_shared<ChCollisionSystemBulletParallel>(data_manager);
->>>>>>> 993063dd
             break;
     }
 }
