--- conflicted
+++ resolved
@@ -16,21 +16,6 @@
     demo_VEH_HMMWV
     demo_VEH_HMMWV_Accel
     demo_VEH_HMMWV9
-<<<<<<< HEAD
-    demo_VEH_HMMWV9_YUP
-    demo_VEH_Kraz_ClosedLoop
-    demo_VEH_Kraz_OpenLoop
-    demo_VEH_LMTV_ride
-    demo_VEH_MTV_ride
-    demo_VEH_MAN_5t
-    demo_VEH_MAN_7t
-    demo_VEH_MAN_10t
-    demo_VEH_MROLE
-    demo_VEH_RCCar
-    demo_VEH_Sedan
-    demo_VEH_Sedan_Lockable_Diff
-=======
->>>>>>> 87f811b0
     demo_VEH_UAZBUS
     demo_VEH_WheeledGeneric
     demo_VEH_WheeledJSON
@@ -51,7 +36,6 @@
        demo_VEH_MTV_ride
        demo_VEH_RCCar
        demo_VEH_Sedan
-       demo_VEH_Sedan_AIDriver
        demo_VEH_Sedan_Lockable_Diff
        demo_VEH_UAZBUS_SAE
    )
