// =============================================================================
// PROJECT CHRONO - http://projectchrono.org
//
// Copyright (c) 2014 projectchrono.org
// All rights reserved.
//
// Use of this source code is governed by a BSD-style license that can be found
// in the LICENSE file at the top level of the distribution and at
// http://projectchrono.org/license-chrono.txt.
//
// =============================================================================
// Authors: Radu Serban
// =============================================================================
//
// Main driver function for a vehicle specified through JSON files.
//
// The vehicle reference frame has Z up, X towards the front of the vehicle, and
// Y pointing to the left.
//
// =============================================================================

#include "chrono/solver/ChIterativeSolverLS.h"

#include "chrono_vehicle/ChConfigVehicle.h"
#include "chrono_vehicle/ChVehicleModelData.h"
#include "chrono_vehicle/terrain/RigidTerrain.h"
#include "chrono_vehicle/utils/ChUtilsJSON.h"

#include "chrono_vehicle/wheeled_vehicle/vehicle/WheeledVehicle.h"
#include "chrono_vehicle/wheeled_vehicle/vehicle/WheeledTrailer.h"

#include "chrono_thirdparty/filesystem/path.h"

#ifdef CHRONO_IRRLICHT
    #include "chrono_vehicle/driver/ChInteractiveDriverIRR.h"
    #include "chrono_vehicle/wheeled_vehicle/ChWheeledVehicleVisualSystemIrrlicht.h"
using namespace chrono::irrlicht;
#endif

#ifdef CHRONO_VSG
    #include "chrono_vehicle/driver/ChInteractiveDriverVSG.h"
    #include "chrono_vehicle/wheeled_vehicle/ChWheeledVehicleVisualSystemVSG.h"
using namespace chrono::vsg3d;
#endif

using namespace chrono;
using namespace chrono::vehicle;

// =============================================================================
// Specification of a vehicle model from JSON files
// Available models:
//    HMMWV       - High Mobility Multipurpose Wheeled Vehicle
//    Sedan       - Generic sedan vehicle
//    Audi        - Audia A4
//    VW microbus - VW T2 microbus
//    UAZ         - UAZ minibus
//    CityBus     - passenger bus
//    MAN         - MAN 10t truck
//    MTV         - MTV truck
//    ACV         - articulated chassis vehicle (skid steer)

class Vehicle_Model {
  public:
    virtual std::string ModelName() const = 0;
    virtual std::string VehicleJSON() const = 0;
    virtual std::string TireJSON() const = 0;
    virtual std::string EngineJSON() const = 0;
    virtual std::string TransmissionJSON() const = 0;
    virtual double CameraDistance() const = 0;
    virtual ChContactMethod ContactMethod() const = 0;
};

class HMMWV_Model : public Vehicle_Model {
  public:
    virtual std::string ModelName() const override { return "HMMWV"; }
    virtual std::string VehicleJSON() const override {
        return "hmmwv/vehicle/HMMWV_Vehicle.json";
        ////return "hmmwv/vehicle/HMMWV_Vehicle_replica.json";
        ////return "hmmwv/vehicle/HMMWV_Vehicle_mapShock.json";
        ////return "hmmwv/vehicle/HMMWV_Vehicle_bushings.json";
        ////return "hmmwv/vehicle/HMMWV_Vehicle_4WD.json";
    }
    virtual std::string TireJSON() const override {
        ////return "hmmwv/tire/HMMWV_RigidTire.json";
        ////return "hmmwv/tire/HMMWV_FialaTire.json";
        // return "hmmwv/tire/HMMWV_TMeasyTire.json";
        // return "hmmwv/tire/HMMWV_TMsimpleTire.json";
        ////return "hmmwv/tire/HMMWV_Pac89Tire.json";
        return "hmmwv/tire/HMMWV_Pac02Tire.json";
    }
    virtual std::string EngineJSON() const override {
        return "hmmwv/powertrain/HMMWV_EngineShafts.json";
        //return "hmmwv/powertrain/HMMWV_EngineSimpleMap.json";
        ////return "hmmwv/powertrain/HMMWV_EngineSimple.json";
    }
    virtual std::string TransmissionJSON() const override {
        return "hmmwv/powertrain/HMMWV_AutomaticTransmissionShafts.json";
        //return "hmmwv/powertrain/HMMWV_AutomaticTransmissionSimpleMap.json";
    }
    virtual double CameraDistance() const override { return 6.0; }
    virtual ChContactMethod ContactMethod() const override { return ChContactMethod::SMC; }
};

class Sedan_Model : public Vehicle_Model {
  public:
    virtual std::string ModelName() const override { return "Sedan"; }
    virtual std::string VehicleJSON() const override { return "sedan/vehicle/Sedan_Vehicle.json"; }
    virtual std::string TireJSON() const override {
        ////return "sedan/tire/Sedan_RigidTire.json";
        ////return "sedan/tire/Sedan_TMeasyTire.json";
        return "sedan/tire/Sedan_Pac02Tire.json";
    }
    virtual std::string EngineJSON() const override {
        // return "sedan/powertrain/Sedan_EngineSimpleMap.json";
        return "sedan/powertrain/Sedan_EngineShafts.json";
    }
    virtual std::string TransmissionJSON() const override {
        // return "sedan/powertrain/Sedan_AutomaticTransmissionSimpleMap.json";
        return "sedan/powertrain/Sedan_ManualTransmissionShafts.json";
    }
    virtual double CameraDistance() const override { return 6.0; }
    virtual ChContactMethod ContactMethod() const override { return ChContactMethod::SMC; }
};

class Audi_Model : public Vehicle_Model {
  public:
    virtual std::string ModelName() const override { return "Audi"; }
    virtual std::string VehicleJSON() const override { return "audi/json/audi_Vehicle.json"; }
    virtual std::string TireJSON() const override {
        ////return "audi/json/audi_TMeasyTire.json";
        return "audi/json/audi_Pac02Tire.json";
        ////return "audi/json/audi_RigidTire.json.json";
    }
    virtual std::string EngineJSON() const override { return "audi/json/audi_EngineSimpleMap.json"; }
    virtual std::string TransmissionJSON() const override { return "audi/json/audi_AutomaticTransmissionSimpleMap.json"; }
    virtual double CameraDistance() const override { return 6.0; }
    virtual ChContactMethod ContactMethod() const override { return ChContactMethod::SMC; }
};

class Polaris_Model : public Vehicle_Model {
  public:
    virtual std::string ModelName() const override { return "Polaris"; }
    virtual std::string VehicleJSON() const override { return "Polaris/Polaris.json"; }
    virtual std::string TireJSON() const override {
        return "Polaris/Polaris_TMeasyTire.json";
        //// return "Polaris/Polaris_Pac02Tire.json";
    }
    virtual std::string EngineJSON() const override { return "Polaris/Polaris_EngineSimpleMap.json"; }
    virtual std::string TransmissionJSON() const override { return "Polaris/Polaris_AutomaticTransmissionSimpleMap.json"; }
    virtual double CameraDistance() const override { return 6.0; }
    virtual ChContactMethod ContactMethod() const override { return ChContactMethod::SMC; }
};

class UAZ_Model : public Vehicle_Model {
  public:
    virtual std::string ModelName() const override { return "UAZ"; }
    virtual std::string VehicleJSON() const override {
        ////return "uaz/vehicle/UAZBUS_Vehicle.json";
        ////return "uaz/vehicle/UAZ469_Vehicle.json";
        ////return "uaz/vehicle/UAZBUS_VehicleT.json";
        return "uaz/vehicle/UAZBUS_SAEVehicle.json";
    }
    virtual std::string TireJSON() const override {
        ////return "uaz/tire/UAZBUS_TMeasyTireFront.json";
        return "uaz/tire/UAZBUS_Pac02Tire.json";
    }
    virtual std::string EngineJSON() const override { return "uaz/powertrain/UAZBUS_EngineSimpleMap.json"; }
    virtual std::string TransmissionJSON() const override {
        return "uaz/powertrain/UAZBUS_AutomaticTransmissionSimpleMap.json";
    }
    virtual double CameraDistance() const override { return 6.0; }
    virtual ChContactMethod ContactMethod() const override { return ChContactMethod::SMC; }
};

class VW_Microbus_Model : public Vehicle_Model {
  public:
    virtual std::string ModelName() const override { return "VW_Microbus"; }
    virtual std::string VehicleJSON() const override { return "VW_microbus/json/van_Vehicle.json"; }
    virtual std::string TireJSON() const override {
        //return "VW_microbus/json/van_TMsimpleTireFull.json";
        //return "VW_microbus/json/van_TMsimpleTire.json";
        //return "VW_microbus/json/van_TMeasyTireFull.json";
        //return "VW_microbus/json/van_TMeasyTire.json";
        return "VW_microbus/json/van_Pac02Tire_extTIR.json";
        //return "VW_microbus/json/van_Pac02Tire.json";
    }
    virtual std::string EngineJSON() const override { return "VW_microbus/json/van_EngineSimpleMap.json"; }
    virtual std::string TransmissionJSON() const override {
        return "VW_microbus/json/van_AutomaticTransmissionSimpleMap.json";
    }
    virtual double CameraDistance() const override { return 7.0; }
    virtual ChContactMethod ContactMethod() const override { return ChContactMethod::SMC; }
};

class CityBus_Model : public Vehicle_Model {
  public:
    virtual std::string ModelName() const override { return "CityBus"; }
    virtual std::string VehicleJSON() const override { return "citybus/vehicle/CityBus_Vehicle.json"; }
    virtual std::string TireJSON() const override {
        ////return "citybus/tire/CityBus_RigidTire.json";
        ////return "citybus/tire/CityBus_TMeasyTire.json";
        return "citybus/tire/CityBus_Pac02Tire.json";
    }
    virtual std::string EngineJSON() const override { return "citybus/powertrain/CityBus_EngineSimpleMap.json"; }
    virtual std::string TransmissionJSON() const override {
        return "citybus/powertrain/CityBus_AutomaticTransmissionSimpleMap.json";
    }

    virtual double CameraDistance() const override { return 14.0; }
    virtual ChContactMethod ContactMethod() const override { return ChContactMethod::SMC; }
};

class MAN_Model : public Vehicle_Model {
  public:
    virtual std::string ModelName() const override { return "MAN"; }
    virtual std::string VehicleJSON() const override {
        ////return "MAN_Kat1/vehicle/MAN_5t_Vehicle_4WD.json";
        ////return "MAN_Kat1/vehicle/MAN_7t_Vehicle_6WD.json";
        return "MAN_Kat1/vehicle/MAN_10t_Vehicle_8WD.json";
    }
    virtual std::string TireJSON() const override { return "MAN_Kat1/tire/MAN_5t_TMeasyTire.json"; }
    virtual std::string EngineJSON() const override { return "MAN_Kat1/powertrain/MAN_7t_EngineSimpleMap.json"; }
    virtual std::string TransmissionJSON() const override {
        return "MAN_Kat1/powertrain/MAN_7t_AutomaticTransmissionSimpleMap.json";
    }

    virtual double CameraDistance() const override { return 15.0; }
    virtual ChContactMethod ContactMethod() const override { return ChContactMethod::SMC; }
};

class MTV_Model : public Vehicle_Model {
  public:
    virtual std::string ModelName() const override { return "MTV"; }
    virtual std::string VehicleJSON() const override { return "mtv/vehicle/MTV_Vehicle_WalkingBeam.json"; }
    virtual std::string TireJSON() const override { return "mtv/tire/FMTV_TMeasyTire.json"; }
    virtual std::string EngineJSON() const override { return "mtv/powertrain/FMTV_EngineShafts.json"; }
    virtual std::string TransmissionJSON() const override { return "mtv/powertrain/FMTV_AutomaticTransmissionShafts.json"; }

    virtual double CameraDistance() const override { return 10.0; }
    virtual ChContactMethod ContactMethod() const override { return ChContactMethod::SMC; }
};

class ACV_Model : public Vehicle_Model {
  public:
    virtual std::string ModelName() const override { return "ACV"; }
    virtual std::string VehicleJSON() const override { return "articulated_chassis/ACV_Vehicle.json"; }
    virtual std::string TireJSON() const override { return "articulated_chassis/ACV_RigidTire.json"; }
    virtual std::string EngineJSON() const override { return "articulated_chassis/ACV_EngineSimpleMap.json"; }
    virtual std::string TransmissionJSON() const override {
        return "articulated_chassis/ACV_AutomaticTransmissionSimpleMap.json";
    }

    virtual double CameraDistance() const override { return 6.0; }
    virtual ChContactMethod ContactMethod() const override { return ChContactMethod::NSC; }
};

// =============================================================================
// Specification of a trailer model from JSON files
// Available models:
//    Ultra_Tow 40in x 48 in

class Trailer_Model {
  public:
    virtual std::string ModelName() const = 0;
    virtual std::string TrailerJSON() const = 0;
    virtual std::string TireJSON() const = 0;
};

class UT_Model : public Trailer_Model {
  public:
    virtual std::string ModelName() const override { return "Ultra-Tow"; }
    virtual std::string TrailerJSON() const override { return "ultra_tow/UT_Trailer.json"; }
    virtual std::string TireJSON() const override {
        ////return "ultra_tow/UT_RigidTire.json";
        return "ultra_tow/UT_TMeasyTire.json";
    }
};

// =============================================================================

// Run-time visualization system (IRRLICHT or VSG)
ChVisualSystem::Type vis_type = ChVisualSystem::Type::IRRLICHT;

// Current vehicle model selection
// auto vehicle_model = HMMWV_Model();
<<<<<<< HEAD
auto vehicle_model = Sedan_Model();
// auto vehicle_model = Audi_Model();
=======
// auto vehicle_model = Sedan_Model();
auto vehicle_model = Audi_Model();
>>>>>>> 12b1118c
// auto vehicle_model = Polaris_Model();
// auto vehicle_model = VW_Microbus_Model();
// auto vehicle_model = UAZ_Model();
// auto vehicle_model = CityBus_Model();
// auto vehicle_model = MAN_Model();
// auto vehicle_model = MTV_Model();
// auto vehicle_model = ACV_Model();

// Trailer model selection (use only with HMMWV, Sedan, or UAZ)
bool add_trailer = false;
auto trailer_model = UT_Model();

// JSON files for terrain
std::string rigidterrain_file("terrain/RigidPlane.json");
////std::string rigidterrain_file("terrain/RigidMesh.json");
////std::string rigidterrain_file("terrain/RigidHeightMap.json");
////std::string rigidterrain_file("terrain/RigidSlope10.json");
////std::string rigidterrain_file("terrain/RigidSlope20.json");

// Initial vehicle position and orientation
ChVector<> initLoc(0, 0, 0.5);
double initYaw = 20 * CH_C_DEG_TO_RAD;

// Simulation step size
double step_size = 1e-3;

// Output directory
const std::string out_dir = GetChronoOutputPath() + "WHEELED_JSON";

// =============================================================================

int main(int argc, char* argv[]) {
    GetLog() << "Copyright (c) 2017 projectchrono.org\nChrono version: " << CHRONO_VERSION << "\n\n";

    // Create the vehicle system
    WheeledVehicle vehicle(vehicle::GetDataFile(vehicle_model.VehicleJSON()), vehicle_model.ContactMethod());
    vehicle.Initialize(ChCoordsys<>(initLoc, Q_from_AngZ(initYaw)));
    vehicle.GetChassis()->SetFixed(false);
    vehicle.SetChassisVisualizationType(VisualizationType::MESH);
    vehicle.SetChassisRearVisualizationType(VisualizationType::PRIMITIVES);
    vehicle.SetSuspensionVisualizationType(VisualizationType::PRIMITIVES);
    vehicle.SetSteeringVisualizationType(VisualizationType::PRIMITIVES);
    vehicle.SetWheelVisualizationType(VisualizationType::MESH);

    // Create and initialize the powertrain system
    auto engine = ReadEngineJSON(vehicle::GetDataFile(vehicle_model.EngineJSON()));
    auto transmission = ReadTransmissionJSON(vehicle::GetDataFile(vehicle_model.TransmissionJSON()));
    auto powertrain = chrono_types::make_shared<ChPowertrainAssembly>(engine, transmission);
    vehicle.InitializePowertrain(powertrain);

    // Create and initialize the tires
    for (auto& axle : vehicle.GetAxles()) {
        for (auto& wheel : axle->GetWheels()) {
            auto tire = ReadTireJSON(vehicle::GetDataFile(vehicle_model.TireJSON()));
            vehicle.InitializeTire(tire, wheel, VisualizationType::MESH);
        }
    }

    // Containing system
    auto system = vehicle.GetSystem();

    // Create the trailer system (build into same ChSystem)
    std::shared_ptr<WheeledTrailer> trailer;
    if (add_trailer) {
        trailer = chrono_types::make_shared<WheeledTrailer>(system, vehicle::GetDataFile(trailer_model.TrailerJSON()));
        trailer->Initialize(vehicle.GetChassis());
        trailer->SetChassisVisualizationType(VisualizationType::PRIMITIVES);
        trailer->SetSuspensionVisualizationType(VisualizationType::PRIMITIVES);
        trailer->SetWheelVisualizationType(VisualizationType::NONE);
        for (auto& axle : trailer->GetAxles()) {
            for (auto& wheel : axle->GetWheels()) {
                auto tire = ReadTireJSON(vehicle::GetDataFile(trailer_model.TireJSON()));
                trailer->InitializeTire(tire, wheel, VisualizationType::PRIMITIVES);
            }
        }
    }

    // Create the terrain
    RigidTerrain terrain(system, vehicle::GetDataFile(rigidterrain_file));
    terrain.Initialize();

    // Create the vehicle run-time visualization interface and the interactive driver
#ifndef CHRONO_IRRLICHT
    if (vis_type == ChVisualSystem::Type::IRRLICHT)
        vis_type = ChVisualSystem::Type::VSG;
#endif
#ifndef CHRONO_VSG
    if (vis_type == ChVisualSystem::Type::VSG)
        vis_type = ChVisualSystem::Type::IRRLICHT;
#endif

    std::string title = "Vehicle demo - JSON specification - " + vehicle_model.ModelName();
    std::shared_ptr<ChVehicleVisualSystem> vis;
    std::shared_ptr<ChDriver> driver;
    switch (vis_type) {
        case ChVisualSystem::Type::IRRLICHT: {
#ifdef CHRONO_IRRLICHT
            // Create the vehicle Irrlicht interface
            auto vis_irr = chrono_types::make_shared<ChWheeledVehicleVisualSystemIrrlicht>();
            vis_irr->SetWindowTitle(title);
            vis_irr->SetChaseCamera(ChVector<>(0.0, 0.0, 1.75), vehicle_model.CameraDistance(), 0.5);
            vis_irr->Initialize();
            vis_irr->AddLightDirectional();
            vis_irr->AddSkyBox();
            vis_irr->AddLogo();
            vis_irr->AttachVehicle(&vehicle);

            // Create the interactive Irrlicht driver system
            auto driver_irr = chrono_types::make_shared<ChInteractiveDriverIRR>(*vis_irr);
            driver_irr->SetSteeringDelta(0.02);
            driver_irr->SetThrottleDelta(0.02);
            driver_irr->SetBrakingDelta(0.06);
            driver_irr->Initialize();

            vis = vis_irr;
            driver = driver_irr;
#endif
            break;
        }
        default:
        case ChVisualSystem::Type::VSG: {
#ifdef CHRONO_VSG
            // Create the vehicle VSG interface
            auto vis_vsg = chrono_types::make_shared<ChWheeledVehicleVisualSystemVSG>();
            vis_vsg->SetWindowTitle(title);
            vis_vsg->AttachVehicle(&vehicle);
            vis_vsg->SetChaseCamera(ChVector<>(0.0, 0.0, 1.75), vehicle_model.CameraDistance(), 0.5);
            vis_vsg->SetWindowSize(ChVector2<int>(800, 600));
            vis_vsg->SetWindowPosition(ChVector2<int>(100, 300));
            vis_vsg->SetUseSkyBox(true);
            vis_vsg->SetCameraAngleDeg(40);
            vis_vsg->SetLightIntensity(1.0f);
            vis_vsg->SetLightDirection(1.5 * CH_C_PI_2, CH_C_PI_4);
            vis_vsg->Initialize();

            // Create the interactive VSG driver system
            auto driver_vsg = chrono_types::make_shared<ChInteractiveDriverVSG>(*vis_vsg);
            driver_vsg->SetSteeringDelta(0.02);
            driver_vsg->SetThrottleDelta(0.02);
            driver_vsg->SetBrakingDelta(0.06);
            driver_vsg->Initialize();

            vis = vis_vsg;
            driver = driver_vsg;
#endif
            break;
        }
    }

    // Initialize output directories
    std::string veh_dir = out_dir + "/" + vehicle_model.ModelName();
    if (!filesystem::create_directory(filesystem::path(out_dir))) {
        std::cout << "Error creating directory " << out_dir << std::endl;
        return 1;
    }
    if (!filesystem::create_directory(filesystem::path(veh_dir))) {
        std::cout << "Error creating directory " << veh_dir << std::endl;
        return 1;
    }

    // Generate JSON information with available output channels
    std::string out_json = vehicle.ExportComponentList();
    std::cout << out_json << std::endl;
    vehicle.ExportComponentList(veh_dir + "/component_list.json");

    vehicle.LogSubsystemTypes();

    // Optionally, enable output from selected vehicle subsystems
    ////vehicle.SetSuspensionOutput(0, true);
    ////vehicle.SetSuspensionOutput(1, true);
    ////vehicle.SetOutput(ChVehicleOutput::ASCII, veh_dir, "output", 0.1);

    // Modify solver settings if the vehicle model contains bushings
    if (vehicle.HasBushings()) {
        auto solver = chrono_types::make_shared<ChSolverMINRES>();
        system->SetSolver(solver);
        solver->SetMaxIterations(150);
        solver->SetTolerance(1e-10);
        solver->EnableDiagonalPreconditioner(true);
        solver->EnableWarmStart(true);  // IMPORTANT for convergence when using EULER_IMPLICIT_LINEARIZED
        solver->SetVerbose(false);

        step_size = 2e-4;
        system->SetTimestepperType(ChTimestepper::Type::EULER_IMPLICIT_LINEARIZED);
    }

    // Simulation loop
    vehicle.EnableRealtime(true);
    while (vis->Run()) {
        // Render scene
        vis->BeginScene();
        vis->Render();
        vis->EndScene();

        // Get driver inputs
        DriverInputs driver_inputs = driver->GetInputs();

        // Update modules (process inputs from other modules)
        double time = vehicle.GetSystem()->GetChTime();
        driver->Synchronize(time);
        vehicle.Synchronize(time, driver_inputs, terrain);
        if (add_trailer)
            trailer->Synchronize(time, driver_inputs, terrain);
        terrain.Synchronize(time);
        vis->Synchronize(time, driver_inputs);

        // Advance simulation for one timestep for all modules
        driver->Advance(step_size);
        vehicle.Advance(step_size);
        if (add_trailer)
            trailer->Advance(step_size);
        terrain.Advance(step_size);
        vis->Advance(step_size);
    }

    return 0;
}<|MERGE_RESOLUTION|>--- conflicted
+++ resolved
@@ -83,19 +83,19 @@
     virtual std::string TireJSON() const override {
         ////return "hmmwv/tire/HMMWV_RigidTire.json";
         ////return "hmmwv/tire/HMMWV_FialaTire.json";
-        // return "hmmwv/tire/HMMWV_TMeasyTire.json";
-        // return "hmmwv/tire/HMMWV_TMsimpleTire.json";
+        return "hmmwv/tire/HMMWV_TMeasyTire.json";
+        ////return "hmmwv/tire/HMMWV_TMsimpleTire.json";
         ////return "hmmwv/tire/HMMWV_Pac89Tire.json";
-        return "hmmwv/tire/HMMWV_Pac02Tire.json";
+        ////return "hmmwv/tire/HMMWV_Pac02Tire.json";
     }
     virtual std::string EngineJSON() const override {
         return "hmmwv/powertrain/HMMWV_EngineShafts.json";
-        //return "hmmwv/powertrain/HMMWV_EngineSimpleMap.json";
+        ////return "hmmwv/powertrain/HMMWV_EngineSimpleMap.json";
         ////return "hmmwv/powertrain/HMMWV_EngineSimple.json";
     }
     virtual std::string TransmissionJSON() const override {
         return "hmmwv/powertrain/HMMWV_AutomaticTransmissionShafts.json";
-        //return "hmmwv/powertrain/HMMWV_AutomaticTransmissionSimpleMap.json";
+        ////return "hmmwv/powertrain/HMMWV_AutomaticTransmissionSimpleMap.json";
     }
     virtual double CameraDistance() const override { return 6.0; }
     virtual ChContactMethod ContactMethod() const override { return ChContactMethod::SMC; }
@@ -111,11 +111,11 @@
         return "sedan/tire/Sedan_Pac02Tire.json";
     }
     virtual std::string EngineJSON() const override {
-        // return "sedan/powertrain/Sedan_EngineSimpleMap.json";
+        ////return "sedan/powertrain/Sedan_EngineSimpleMap.json";
         return "sedan/powertrain/Sedan_EngineShafts.json";
     }
     virtual std::string TransmissionJSON() const override {
-        // return "sedan/powertrain/Sedan_AutomaticTransmissionSimpleMap.json";
+        ////return "sedan/powertrain/Sedan_AutomaticTransmissionSimpleMap.json";
         return "sedan/powertrain/Sedan_ManualTransmissionShafts.json";
     }
     virtual double CameraDistance() const override { return 6.0; }
@@ -143,7 +143,7 @@
     virtual std::string VehicleJSON() const override { return "Polaris/Polaris.json"; }
     virtual std::string TireJSON() const override {
         return "Polaris/Polaris_TMeasyTire.json";
-        //// return "Polaris/Polaris_Pac02Tire.json";
+        ////return "Polaris/Polaris_Pac02Tire.json";
     }
     virtual std::string EngineJSON() const override { return "Polaris/Polaris_EngineSimpleMap.json"; }
     virtual std::string TransmissionJSON() const override { return "Polaris/Polaris_AutomaticTransmissionSimpleMap.json"; }
@@ -177,12 +177,12 @@
     virtual std::string ModelName() const override { return "VW_Microbus"; }
     virtual std::string VehicleJSON() const override { return "VW_microbus/json/van_Vehicle.json"; }
     virtual std::string TireJSON() const override {
-        //return "VW_microbus/json/van_TMsimpleTireFull.json";
-        //return "VW_microbus/json/van_TMsimpleTire.json";
-        //return "VW_microbus/json/van_TMeasyTireFull.json";
-        //return "VW_microbus/json/van_TMeasyTire.json";
+        ///return "VW_microbus/json/van_TMsimpleTireFull.json";
+        ///return "VW_microbus/json/van_TMsimpleTire.json";
+        ///return "VW_microbus/json/van_TMeasyTireFull.json";
+        ///return "VW_microbus/json/van_TMeasyTire.json";
         return "VW_microbus/json/van_Pac02Tire_extTIR.json";
-        //return "VW_microbus/json/van_Pac02Tire.json";
+        ////return "VW_microbus/json/van_Pac02Tire.json";
     }
     virtual std::string EngineJSON() const override { return "VW_microbus/json/van_EngineSimpleMap.json"; }
     virtual std::string TransmissionJSON() const override {
@@ -279,17 +279,12 @@
 // =============================================================================
 
 // Run-time visualization system (IRRLICHT or VSG)
-ChVisualSystem::Type vis_type = ChVisualSystem::Type::IRRLICHT;
+ChVisualSystem::Type vis_type = ChVisualSystem::Type::VSG;
 
 // Current vehicle model selection
-// auto vehicle_model = HMMWV_Model();
-<<<<<<< HEAD
-auto vehicle_model = Sedan_Model();
+auto vehicle_model = HMMWV_Model();
+// auto vehicle_model = Sedan_Model();
 // auto vehicle_model = Audi_Model();
-=======
-// auto vehicle_model = Sedan_Model();
-auto vehicle_model = Audi_Model();
->>>>>>> 12b1118c
 // auto vehicle_model = Polaris_Model();
 // auto vehicle_model = VW_Microbus_Model();
 // auto vehicle_model = UAZ_Model();
@@ -314,7 +309,7 @@
 double initYaw = 20 * CH_C_DEG_TO_RAD;
 
 // Simulation step size
-double step_size = 1e-3;
+double step_size = 2e-3;
 
 // Output directory
 const std::string out_dir = GetChronoOutputPath() + "WHEELED_JSON";
@@ -417,7 +412,7 @@
             vis_vsg->SetWindowTitle(title);
             vis_vsg->AttachVehicle(&vehicle);
             vis_vsg->SetChaseCamera(ChVector<>(0.0, 0.0, 1.75), vehicle_model.CameraDistance(), 0.5);
-            vis_vsg->SetWindowSize(ChVector2<int>(800, 600));
+            vis_vsg->SetWindowSize(ChVector2<int>(1200, 800));
             vis_vsg->SetWindowPosition(ChVector2<int>(100, 300));
             vis_vsg->SetUseSkyBox(true);
             vis_vsg->SetCameraAngleDeg(40);
