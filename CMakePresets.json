--- conflicted
+++ resolved
@@ -117,18 +117,12 @@
 			],
 			"cacheVariables": {
 				"ENABLE_MODULE_GPU": "ON",
-<<<<<<< HEAD
-				"ENABLE_MODULE_FSI": "OFF",
-				"ENABLE_MODULE_SENSOR": "ON",
-				"OptiX_INSTALL_DIR": "C:/Program Files/NVIDIA Corporation/OptiX SDK 7.2.0"
-=======
 				"ENABLE_MODULE_FSI": "ON",
 				"ENABLE_MODULE_SENSOR": "ON",
 				"DNUMPY_INCLUDE_DIR": "C:/Users/builder/miniconda3/envs/build-env/",
 				"OptiX_INSTALL_DIR": "C:/Program Files/NVIDIA Corporation/OptiX SDK 7.2.0",
 				"CUDA_TOOLKIT_ROOT_DIR": "C:/Program Files/NVIDIA GPU Computing Toolkit/CUDA/v11.7",
 				"THRUST_INCLUDE_DIR": "C:/Program Files/NVIDIA GPU Computing Toolkit/CUDA/v11.7/include"
->>>>>>> 3e79b8da
 			}
 		},
 		{
@@ -145,17 +139,11 @@
 			"cacheVariables": {
 				"ENABLE_MODULE_GPU": "ON",
 				"ENABLE_MODULE_MULTICORE": "OFF",
-<<<<<<< HEAD
-				"ENABLE_MODULE_FSI": "OFF",
-				"ENABLE_MODULE_SENSOR": "ON",
-				"OptiX_INSTALL_DIR": "C:/Program Files/NVIDIA Corporation/OptiX SDK 7.2.0"
-=======
 				"ENABLE_MODULE_FSI": "ON",
 				"ENABLE_MODULE_SENSOR": "ON",
 				"OptiX_INSTALL_DIR": "C:/Program Files/NVIDIA Corporation/OptiX SDK 7.2.0",
 				"CUDA_TOOLKIT_ROOT_DIR": "C:/Program Files/NVIDIA GPU Computing Toolkit/CUDA/v11.7",
 				"THRUST_INCLUDE_DIR": "C:/Program Files/NVIDIA GPU Computing Toolkit/CUDA/v11.7/include"
->>>>>>> 3e79b8da
 			}
 		}
 	]
